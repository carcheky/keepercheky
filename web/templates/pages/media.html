--- conflicted
+++ resolved
@@ -414,43 +414,6 @@
                                         title="Solicitado en Jellyseerr">
                                         Jellyseerr
                                     </span>
-<<<<<<< HEAD
-                                    <!-- qBittorrent Tag - Color azul oficial con tooltip -->
-                                    <span x-show="item.torrent_hash && item.torrent_hash !== ''"
-                                        class="px-2 py-0.5 text-xs font-semibold rounded cursor-help relative group"
-                                        style="background-color: #3a91d4; color: #ffffff;">
-                                        qBittorrent
-                                        <!-- Tooltip -->
-                                        <div class="invisible group-hover:visible absolute z-50 w-64 p-3 bg-gray-900 text-white text-xs rounded-lg shadow-xl bottom-full left-1/2 transform -translate-x-1/2 mb-2 pointer-events-none">
-                                            <div class="space-y-1.5">
-                                                <div class="font-semibold text-sm border-b border-gray-700 pb-1.5 mb-1.5">
-                                                    Información del Torrent
-                                                </div>
-                                                <div x-show="item.torrent_tracker && item.torrent_tracker !== ''" class="flex justify-between">
-                                                    <span class="text-gray-400">Tracker:</span>
-                                                    <span class="font-medium" x-text="item.torrent_tracker"></span>
-                                                </div>
-                                                <div x-show="item.seed_ratio !== undefined && item.seed_ratio !== null" class="flex justify-between">
-                                                    <span class="text-gray-400">Ratio:</span>
-                                                    <span class="font-medium" x-text="item.seed_ratio?.toFixed(2) || '0.00'"></span>
-                                                </div>
-                                                <div class="flex justify-between">
-                                                    <span class="text-gray-400">Estado:</span>
-                                                    <span class="font-medium" x-text="item.is_seeding ? '🌱 Seeding' : '⏸️ Pausado'"></span>
-                                                </div>
-                                                <div x-show="item.torrent_hash && item.torrent_hash !== ''" class="flex justify-between text-gray-500 pt-1.5 border-t border-gray-700">
-                                                    <span class="text-xs">Hash:</span>
-                                                    <span class="font-mono text-xs" x-text="item.torrent_hash?.substring(0, 12) + '...'"></span>
-                                                </div>
-                                            </div>
-                                            <!-- Tooltip arrow -->
-                                            <div class="absolute top-full left-1/2 transform -translate-x-1/2 -mt-1">
-                                                <div class="border-8 border-transparent border-t-gray-900"></div>
-                                            </div>
-                                        </div>
-                                    </span>
-                                    <!-- No services indicator -->
-=======
                                     <!-- qBittorrent Tag - Información completa del torrent -->
                                     <span x-show="item.torrent_hash != null && item.torrent_hash !== ''"
                                         class="px-2 py-0.5 text-xs font-semibold rounded bg-teal-600 text-white cursor-help"
@@ -467,7 +430,6 @@
                                             x-text="'(' + item.seed_ratio.toFixed(2) + ')'"></span>
                                     </span>
                                     <!-- No locations indicator -->
->>>>>>> b05df006
                                     <span
                                         x-show="(!item.radarr_id || item.radarr_id === '') && (!item.sonarr_id || item.sonarr_id === '') && (!item.jellyfin_id || item.jellyfin_id === '') && (!item.jellyseerr_id || item.jellyseerr_id === '') && (!item.torrent_hash || item.torrent_hash === '')"
                                         class="text-xs text-gray-400 italic">
