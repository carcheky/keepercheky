--- conflicted
+++ resolved
@@ -52,18 +52,12 @@
    ```
 
 6. **Acceder a la Interfaz de Gestión:**
-<<<<<<< HEAD
-   Abre `http://<ip-de-tu-servidor>:8978/` en tu navegador
-
-   **Nota:** La Interfaz de Gestión solo está disponible en la imagen JVM (`jvm-stable`), no en la imagen nativa.
-=======
    Abre `http://<ip-de-tu-servidor>:<puerto-configurado>/` en tu navegador
    
    **✅ ¡La Interfaz de Gestión está completamente funcional!** Ahora puedes:
    - Ver el estado del sistema en tiempo real
    - Activar operaciones de limpieza manualmente
    - Monitorear la ejecución de limpiezas
->>>>>>> 0dd2d297
 
 ## Pasos de Configuración
 
@@ -265,8 +259,6 @@
 ### Variables Opcionales (Solo Imagen Nativa)
 
 - `SPRING_CONFIG_ADDITIONAL_LOCATION=/config/application.yml` - Ubicación del archivo de configuración
-  - Solo necesario para imagen nativa
-  - No requerido para imagen JVM
 
 ### Configuración de Memoria JVM
 
@@ -274,30 +266,6 @@
 - **Mínimo:** 200M (puede causar problemas)
 - **Recomendado:** 256M
 - **Bibliotecas grandes:** 512M o superior
-
-### Puerto de la Interfaz de Gestión
-
-La Interfaz de Gestión usa el puerto configurado en `application.yml`:
-
-```yaml
-# En application.yml
-server:
-  port: 8978
-```
-
-```yaml
-# En docker-compose.yml
-ports:
-  - "8978:8978"  # Mapea puerto de host 8978 a puerto de contenedor 8978
-```
-
-Para usar un puerto de host diferente (ej., 9000):
-```yaml
-ports:
-  - "9000:8978"  # Acceder a la UI en http://localhost:9000/
-```
-
-**Nota:** Si no necesitas acceso externo a la UI, puedes omitir la sección `ports:` completamente y acceder a la UI solo desde otros contenedores en la misma red Docker.
 
 ## Comprobaciones de Salud
 
@@ -318,51 +286,16 @@
 ### Versiones Estables
 
 - `ghcr.io/carcheky/janitorr:jvm-stable` - Última imagen JVM estable (recomendada)
-  - ✅ **Incluye Interfaz de Gestión**
-  - ✅ Soporte completo de características
-  - Memoria: 256MB recomendado
-  
 - `ghcr.io/carcheky/janitorr:jvm-v1.x.x` - Versión JVM específica
-  - ✅ **Incluye Interfaz de Gestión**
-  - Usa para fijar versión
-  
 - `ghcr.io/carcheky/janitorr:native-stable` - Última imagen nativa estable (obsoleta)
-  - ❌ **NO incluye Interfaz de Gestión**
-  - ⚠️ Obsoleta desde v1.9.0
-  - Menor uso de memoria (~150MB)
-  
 - `ghcr.io/carcheky/janitorr:native-v1.x.x` - Versión nativa específica
-  - ❌ **NO incluye Interfaz de Gestión**
-  - ⚠️ Obsoleta
 
 ### Compilaciones de Desarrollo
 
 - `ghcr.io/carcheky/janitorr:jvm-develop` - Última compilación de desarrollo (JVM)
-  - ✅ **Incluye Interfaz de Gestión**
-  - ⚠️ Puede ser inestable
-  
 - `ghcr.io/carcheky/janitorr:native-develop` - Última compilación de desarrollo (nativa)
-  - ❌ **NO incluye Interfaz de Gestión**
-  - ⚠️ Puede ser inestable
 
 > **Advertencia:** Las compilaciones de desarrollo pueden ser inestables. Usa solo para pruebas.
-
-### ¿Qué Imagen Debo Usar?
-
-**Para la mayoría de usuarios:** Usa `jvm-stable`
-- ✅ Incluye Interfaz de Gestión
-- ✅ Completamente soportada
-- ✅ Mejor compatibilidad
-
-**Actualización de nativa a JVM:**
-
-Si estás usando la imagen nativa y quieres la Interfaz de Gestión:
-
-1. Cambia la etiqueta de imagen en docker-compose.yml
-2. Aumenta `mem_limit` a 256M
-3. Elimina `SPRING_CONFIG_ADDITIONAL_LOCATION` si está presente
-4. Ejecuta `docker-compose pull && docker-compose up -d`
-5. Accede a la UI en `http://<host>:8978/`
 
 ## Ejemplo de Stack Completo
 
