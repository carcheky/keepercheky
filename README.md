# Janitorr - Cleans up your media library

[![CI/CD Pipeline](https://github.com/carcheky/janitorr/workflows/CI%2FCD%20Pipeline/badge.svg)](https://github.com/carcheky/janitorr/actions/workflows/ci-cd.yml)
[![JVM Image](https://github.com/carcheky/janitorr/workflows/JVM%20Image/badge.svg)](https://github.com/carcheky/janitorr/actions/workflows/jvm-image.yml)
[![Native Image](https://github.com/carcheky/janitorr/workflows/Native%20images/badge.svg)](https://github.com/carcheky/janitorr/actions/workflows/native-image.yml)
[![Conventional Commits](https://img.shields.io/badge/Conventional%20Commits-1.0.0-yellow.svg)](https://conventionalcommits.org)
[![semantic-release](https://img.shields.io/badge/%20%20%F0%9F%93%A6%F0%9F%9A%80-semantic--release-e10079.svg)](https://github.com/semantic-release/semantic-release)
[![Management UI](https://img.shields.io/badge/Management%20UI-✅%20Working-brightgreen.svg)](#management-ui)

<p align="center">
    <img src="images/logos/janitorr_icon.png" width=384>
</p>

> **Note**: This is a community-maintained fork of [schaka/janitorr](https://github.com/schaka/janitorr) with additional features including a Management Web UI and comprehensive multi-language documentation. See [FORK_CHANGES.md](FORK_CHANGES.md) for details.

### Inspiration

This application is heavily inspired by (but not a fork of) [Maintainerr](https://github.com/jorenn92/Maintainerr).
If you're within the Plex ecosystem, want an easy to use GUI and more sophisticated functionality, you're better off using it instead.

### Warning

Please use at your own risk.
You may enable dry-run mode. This is enabled in the config template by default.
Unless you disable dry-run mode, nothing will be deleted.
Refer to the logging section to see what actions Janitorr will take.

If you still don't trust Janitorr, you may enable Recycle Bin in the *arrs and disable Jellyfin/Emby.
This way, no deletes will be triggered on Jellyfin and everthing triggered in the *arrs will only go to the Recycle Bin.

### Introduction

**Janitorr** manages your media and cleans up after you.

- Do you hate being the janitor of your server?
- Do you have a lot of media that never gets watched?
- Do your users constantly request media, and let it sit there afterward never to be touched again?

Then you need Janitorr for Jellyfin and Emby.
It's THE solution for cleaning up your server and freeing up space before you run into issues.

## 📚 Documentation

Comprehensive documentation is available in multiple languages:

- **🇬🇧 English Documentation**
  - [Wiki Home](docs/wiki/en/Home.md)
  - [Docker Compose Setup Guide](docs/wiki/en/Docker-Compose-Setup.md)
  - [Configuration Guide](docs/wiki/en/Configuration-Guide.md)
  - [Web Configuration Guide](docs/wiki/en/Web-Configuration-Guide.md) ⭐ NEW
  - [FAQ](docs/wiki/en/FAQ.md)
  - [Troubleshooting](docs/wiki/en/Troubleshooting.md)

- **🇪🇸 Documentación en Español**
  - [Inicio de la Wiki](docs/wiki/es/Home.md)
  - [Guía de Configuración con Docker Compose](docs/wiki/es/Configuracion-Docker-Compose.md)
  - [Guía de Configuración](docs/wiki/es/Guia-Configuracion.md)
  - [Guía de Configuración Web](docs/wiki/es/Guia-Configuracion-Web.md) ⭐ NUEVO
  - [Preguntas Frecuentes](docs/wiki/es/Preguntas-Frecuentes.md)
  - [Solución de Problemas](docs/wiki/es/Solucion-Problemas.md)

### Fork-Specific Documentation

This fork includes additional documentation:

- **[FORK_CHANGES.md](FORK_CHANGES.md)** - Complete list of features added in this fork
- **[MANAGEMENT_UI.md](MANAGEMENT_UI.md)** - Documentation for the web-based management interface
- **[Docker Images Guide](docs/DOCKER_IMAGES_GUIDE.md)** - Bilingual guide to available Docker images (EN/ES)
- **[Docker Image Verification](docs/DOCKER_IMAGE_VERIFICATION.md)** - Verification report for Docker image configuration
- **[UPSTREAM_SYNC_STATUS.md](UPSTREAM_SYNC_STATUS.md)** - Sync status with upstream repository
- **[FORK_MAINTENANCE.md](FORK_MAINTENANCE.md)** - Quick reference guide for fork maintenance

## Features

- **Web-based Configuration UI** - Complete configuration management via browser with real-time connection testing and validation ⭐ NEW
- **Web-based Management UI** - Monitor status and manually trigger cleanup functions through a user-friendly web interface
- Remote deletion, disk space aware deletion as well as tag based delete schedules
- Exclude items from deletion via tags in Sonarr/Radarr
- Configure expiration times for your media in the *arrs - optionally via Jellystat
- Season by season removal for TV shows, removing entire shows or only keep a minimum number of episodes for weekly shows
- Clear requests from Jellyseerr and clean up leftover metadata in Jellyfin so no orphaned files are left
- Show a collection, containing rule matched media, on the Jellyfin home screen for a specific duration before deletion. Think: "Leaving soon"

<img src="images/leaving_soon_01.png" width=60%>

### Important notes

- Janitorr does **not** delete items after they were watched. Look into [Jellyfin Media Cleaner](https://github.com/shemanaev/jellyfin-plugin-media-cleaner) for that.
- **I don't use Emby. I implemented and tested it, but for maintenance I rely on bug reports**
- Only one of Jellyfin or Emby can be enabled at a time
- Only one of Jellystat or Streamystats can be enabled at a time
- "Leaving Soon" Collections are *always* created and do not care for dry-run settings
- Jellyfin and Emby require user access to delete files, an API key is not enough - I recommend creating a user specifically for this task
- **For media to be picked up, it needs to have been downloaded by the Radarr/Sonarr**
- Jellyfin/Emby and Jellyseerr are not required, but if you don't supply them, you may end up with orphaned folders,  metadata, etc

### Management UI ✅

<<<<<<< HEAD
Janitorr includes a comprehensive web-based management interface accessible at `http://<host>:<port>/` when the application is running.

The management UI allows you to:
- **View system status** - Monitor current configuration and cleanup state
- **Manually trigger cleanups** - Run any cleanup function on-demand
- **Configure via Web UI** - Complete configuration management without editing YAML files
- **Test connections** - Verify connectivity to all external services (Sonarr, Radarr, Jellyfin, etc.)
- **Manage backups** - Create, restore, import, and export configurations
- **Real-time validation** - Test and validate settings before saving
- See real-time feedback on cleanup operations
=======
**🎉 The Management UI is fully functional and ready to use!**

Janitorr includes a **web-based management interface** accessible at `http://<host>:<port>/` when the application is running.
>>>>>>> 9b902b1f

![Management UI Working](https://img.shields.io/badge/Status-✅%20Fully%20Functional-brightgreen.svg?style=for-the-badge)

**Features:**
- ✅ **Web Interface**: Modern, responsive UI accessible from any browser
- ✅ **System Status**: View current configuration and cleanup status in real-time
- ✅ **Manual Triggers**: Execute any cleanup function on-demand with one click
- ✅ **Live Monitoring**: Track which cleanups have been executed and when
- ✅ **Instant Feedback**: See real-time feedback on cleanup operations

**Quick Start:**
1. Start Janitorr with Docker Compose (see [setup guide](#setting-up-docker))
2. Open your browser to `http://localhost:8978/` (or your configured port)
3. View status and trigger manual cleanups instantly!

**Available at:** `http://<your-server-ip>:8978/`

For detailed documentation, see [MANAGEMENT_UI.md](MANAGEMENT_UI.md).

### Logging
You may check the container logs for Janitorr to observe what the application wants to do.
Janitorr logs to stdout, so you can view your logs in Docker. However, it is recommended to enable file logging in your config instead.
If file logging is enabled, please make sure the location you've chosen for the log file is mapped into the container, so that Janitorr can write log files to the host and not inside the container.

To enable debug logging, change `INFO` in the following line in `application.yml` to either `DEBUG` or `TRACE`:

```yml
    com.github.schaka: INFO
```

### Troubleshooting
Before you create a new issue, please check previous issues to make sure nobody has faced the same problem before.

**📖 Check the documentation:**
- [English Troubleshooting Guide](docs/wiki/en/Troubleshooting.md)
- [English FAQ](docs/wiki/en/FAQ.md)
- [Guía de Solución de Problemas (Español)](docs/wiki/es/Solucion-Problemas.md)
- [Preguntas Frecuentes (Español)](docs/wiki/es/Preguntas-Frecuentes.md)

If you still need help, start a [new discussion](https://github.com/carcheky/janitorr/discussions).

## Setup

Currently, the code is only published as a docker image to [GitHub](https://github.com/Schaka/janitorr/pkgs/container/janitorr).
If you cannot use Docker, you'll have to compile it yourself from source.

Depending on the configuration, files will be deleted if they are older than x days. Age is determined by your grab
history in the *arr apps. By default, it will choose the oldest file in the history.
If Jellystat or Streamystats is set up, the most recent watch date overwrites the grab history, if it exists.

To exclude media from being considered from deletion, set the `janitorr_keep` tag in Sonarr/Radarr. The actual tag
Janitorr looks for can be adjusted in your config file.

### Setting up Docker

> **📖 For a comprehensive step-by-step guide, see the [Docker Compose Setup Guide](docs/wiki/en/Docker-Compose-Setup.md)** (also available in [Spanish](docs/wiki/es/Configuracion-Docker-Compose.md))

- follow the mapping for `application.yml` examples below
- within that host folder, put a copy of [application.yml](https://github.com/Schaka/janitorr/blob/develop/src/main/resources/application-template.yml) from this repository
- adjust said copy with your own info like *arr, Jellyfin and Jellyseerr API keys and your preferred port

If using Jellyfin with **filesystem access**, ensure that Janitorr has access to the exact directory structure for the leaving-soon-dir as Jellyfin.
Additionally, make sure the *arrs directories are mapped into your container the same way for Janitorr as well.
Janitorr receives info about where files are located by the *arrs - so the path needs to be available to both.

Janitorr creates symlinks from whatever directory it receives from the arrs' API into the `leaving-soon-dir`.
If Radarr finds movies at `/data/media/movies` Janitorr needs to find them at `/data/media/movies` too.
You need to ensure links can be created from the source (in the *arrs' library) to the destination (leaving-soon).

The only exception is your `leaving-soon-dir`. If Jellyfin and Janitorr know this directory under different paths, you can just this.
By default, both `media-server-leaving-soon-dir` and `leaving-soon-dir` should be identical if your volume mappings are identical.


If Janitorr's mapping looks like this:
`/share_media/media/leaving-soon:/data/media/leaving-soon`

And Jellyfin's like this:
`/share_media/media/leaving-soon:/library/leaving-soon`

Then your `application.yml` should look like:
```
leaving-soon-dir: "/data/media/leaving-soon"
media-server-leaving-soon-dir: "/library/leaving-soon"
```

**You may also check out [this example](examples/example-compose.yml) of a full stack setup.**

**After starting Janitorr:**
- ✅ Access the Management UI at `http://localhost:8978/` (or your configured port)
- ✅ All API endpoints available at `http://localhost:8978/api/management/`
- ✅ Trigger manual cleanups instantly from the web interface

### Docker config

Before using this, please make sure you've created the `application.yml` file and put it in the correct config directory you intend to map.
The application requires it. You need to supply it, or Janitorr will not start correctly.
You don't have to publish ANY ports on the host machine.
If you're seeing any problems, consult [the Wiki](https://github.com/Schaka/janitorr/wiki/Troubleshooting).

An example of a `docker-compose.yml` may look like this:

```yml
services:
  janitorr:
    container_name: janitorr
    image: ghcr.io/carcheky/janitorr:jvm-stable
    user: 1000:1000 # Replace with your user who should own your application.yml file
    mem_limit: 256M # is used to dynamically calculate heap size, can go as low as 200MB, but 256 is recommended - higher for very large libraries
    mem_swappiness: 0
    volumes:
      - /appdata/janitorr/config/application.yml:/config/application.yml
      - /appdata/janitorr/logs:/logs
      - /share_media:/data
    environment:
      # Uses https://github.com/dmikusa/tiny-health-checker supplied by paketo buildpacks
      - THC_PATH=/health
      - THC_PORT=8081
    healthcheck:
      test: [ "CMD", "/workspace/health-check" ]
      start_period: 30s
      interval: 5s
      retries: 3
```

**The native image is now deprecated as of 1.9.0. Please switch to the JVM image.**
[Oracle has announced](https://blogs.oracle.com/java/post/detaching-graalvm-from-the-java-ecosystem-train) that the GraalVM will be "detached" from the ecosystem.
Despite employees [chiming in on Reddit](https://www.reddit.com/r/java/comments/1niamuc/comment/nehsqww) saying it won't be going anywhere, its future is a bit uncertain.
I had originally implemented it due to fast runtimes and lower memory footprint, but it requires a lot of workarounds and upkeep to save barely 100MB of RAM.
Please see release notes for 1.9.0 for a thorough explanation.

A native image is also published for every build. It keeps a lower memory and CPU footprint and doesn't require longer runtimes to achieve optimal performance (JIT).
That image is always tagged `:native-stable`. To get a specific version, use `:native-v1.x.x`.
**While I do publish an arm64 version of this image, it is mostly untested.**

```yml
services:
  janitorr:
    container_name: janitorr
    image: ghcr.io/carcheky/janitorr:native-stable
    user: 1000:1000 # Replace with your user who should own your application.yml file
    volumes:
      - /appdata/janitorr/config/application.yml:/config/config.yml
      - /appdata/janitorr/logs:/logs
      - /share_media:/data
    environment:
      # Uses https://github.com/dmikusa/tiny-health-checker supplied by paketo buildpacks
      - THC_PATH=/health
      - THC_PORT=8081
      - SPRING_CONFIG_ADDITIONAL_LOCATION=/config/application.yml
    healthcheck:
      test: [ "CMD", "/workspace/health-check" ]
      start_period: 30s
      interval: 5s
      retries: 3
```

To get the latest build as found in the development branch, grab the following image: `ghcr.io/carcheky/janitorr:jvm-develop`.
The development version of the native image is available as `ghcr.io/carcheky/janitorr:native-develop`.

## Contributing

We welcome contributions! Please see our [Contributing Guide](CONTRIBUTING.md) for details on:

- How to submit changes
- Commit message conventions
- Development workflow
- Code style guidelines

### Quick Start for Contributors

1. Fork and clone the repository
2. Make your changes following [Conventional Commits](https://www.conventionalcommits.org/)
3. Submit a pull request

All commits must follow the Conventional Commits specification. See the [CI/CD Documentation](docs/CI-CD.md) for more details on our automated release process.

## JetBrains
Thank you to [<img src="images/logos/jetbrains.svg" alt="JetBrains" width="32"> JetBrains](http://www.jetbrains.com/) for providing us with free licenses to their great tools.

* [<img src="images/logos/idea.svg" alt="Idea" width="32"> IntelliJ Idea](https://www.jetbrains.com/idea/)
* [<img src="images/logos/webstorm.svg" alt="WebStorm" width="32"> WebStorm](http://www.jetbrains.com/webstorm/)
* [<img src="images/logos/rider.svg" alt="Rider" width="32"> Rider](http://www.jetbrains.com/rider/)<|MERGE_RESOLUTION|>--- conflicted
+++ resolved
@@ -96,7 +96,6 @@
 
 ### Management UI ✅
 
-<<<<<<< HEAD
 Janitorr includes a comprehensive web-based management interface accessible at `http://<host>:<port>/` when the application is running.
 
 The management UI allows you to:
@@ -107,11 +106,6 @@
 - **Manage backups** - Create, restore, import, and export configurations
 - **Real-time validation** - Test and validate settings before saving
 - See real-time feedback on cleanup operations
-=======
-**🎉 The Management UI is fully functional and ready to use!**
-
-Janitorr includes a **web-based management interface** accessible at `http://<host>:<port>/` when the application is running.
->>>>>>> 9b902b1f
 
 ![Management UI Working](https://img.shields.io/badge/Status-✅%20Fully%20Functional-brightgreen.svg?style=for-the-badge)
 
