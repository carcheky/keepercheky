--- conflicted
+++ resolved
@@ -102,69 +102,6 @@
 
 ### Management UI ✅
 
-<<<<<<< HEAD
-Janitorr includes a **web-based management interface** that makes it easy to monitor and control cleanup operations.
-
-**Quick Access:** After starting Janitorr with Docker, open your browser to:
-```
-http://localhost:8978/
-```
-(Replace `localhost` with your server IP if accessing remotely)
-
-#### UI Overview
-
-The Management UI provides a clean, simple interface with:
-
-**System Status Panel:**
-- Real-time view of dry-run mode status
-- Run-once mode indicator
-- Enabled/disabled status for each cleanup type (Media, Tag-based, Episode)
-- Auto-refresh every 30 seconds
-
-**Manual Cleanup Actions:**
-- Three cleanup cards (Media, Tag-Based, Episode)
-- Each shows last run status and description
-- One-click buttons to trigger cleanups manually
-- Real-time feedback with success/error messages
-
-**Features:**
-
-✨ **System Status Dashboard**
-- View current configuration (dry-run mode, enabled cleanups)
-- Monitor which cleanups have been executed
-- See real-time system state
-
-🎯 **Manual Cleanup Triggers**
-- Manually trigger any cleanup function on-demand
-- Get immediate feedback on cleanup operations
-- Perfect for testing or emergency cleanup
-
-📊 **Real-time Feedback**
-- Success/error messages for all operations
-- Automatic status refresh every 30 seconds
-- Execution history tracking
-
-#### Requirements
-
-⚠️ **Important:** The Management UI is only available in the **JVM image**, not the native image.
-
-**JVM Image (with UI):**
-```yaml
-image: ghcr.io/carcheky/janitorr:jvm-stable  # ✅ Includes UI
-```
-
-**Native Image (no UI):**
-```yaml
-image: ghcr.io/carcheky/janitorr:native-stable  # ❌ No UI (deprecated)
-```
-
-#### Documentation
-
-For complete documentation including troubleshooting, API endpoints, and examples:
-- 📖 **[MANAGEMENT_UI.md](MANAGEMENT_UI.md)** - Complete Management UI guide
-- 🌐 **[Configuration Guide](docs/wiki/en/Configuration-Guide.md)** - UI configuration options
-- 🐳 **[Docker Setup](docs/wiki/en/Docker-Compose-Setup.md)** - Port mapping and access
-=======
 Janitorr includes a comprehensive web-based management interface accessible at `http://<host>:<port>/` when the application is running.
 
 The management UI allows you to:
@@ -193,7 +130,6 @@
 **Available at:** `http://<your-server-ip>:8978/`
 
 For detailed documentation, see [MANAGEMENT_UI.md](MANAGEMENT_UI.md).
->>>>>>> 0dd2d297
 
 ### Logging
 You may check the container logs for Janitorr to observe what the application wants to do.
