// API endpoints
const API_BASE = '/api/management';

// State
let statusData = null;
<<<<<<< HEAD
let cleanupHistoryChart = null;
let mediaTypeChart = null;
=======
let darkMode = localStorage.getItem('darkMode') === 'true';
>>>>>>> 9b902b1f

// DOM elements
const elements = {
    // Status elements
    dryRunStatus: document.getElementById('dryRunStatus'),
    runOnceStatus: document.getElementById('runOnceStatus'),
    mediaEnabledStatus: document.getElementById('mediaEnabledStatus'),
    tagEnabledStatus: document.getElementById('tagEnabledStatus'),
    episodeEnabledStatus: document.getElementById('episodeEnabledStatus'),
    
    // Last run elements
    mediaLastRun: document.getElementById('mediaLastRun'),
    tagLastRun: document.getElementById('tagLastRun'),
    episodeLastRun: document.getElementById('episodeLastRun'),
    
    // Buttons
    refreshStatusBtn: document.getElementById('refreshStatusBtn'),
    mediaCleanupBtn: document.getElementById('mediaCleanupBtn'),
    tagCleanupBtn: document.getElementById('tagCleanupBtn'),
    episodeCleanupBtn: document.getElementById('episodeCleanupBtn'),
    darkModeToggle: document.getElementById('darkModeToggle'),
    
    // Stats elements
    totalFilesDeleted: document.getElementById('totalFilesDeleted'),
    totalSpaceFreed: document.getElementById('totalSpaceFreed'),
    moviesDeleted: document.getElementById('moviesDeleted'),
    showsDeleted: document.getElementById('showsDeleted'),
    
    // Message container
    messageContainer: document.getElementById('messageContainer'),
    
    // New elements
    dryRunBanner: document.getElementById('dryRunBanner')
};

// Utility functions
function showMessage(message, type = 'info') {
    const messageDiv = document.createElement('div');
    messageDiv.className = `message ${type}`;
    messageDiv.innerHTML = `
        <span class="message-text">${message}</span>
        <button class="message-close" onclick="this.parentElement.remove()">×</button>
    `;
    
    elements.messageContainer.appendChild(messageDiv);
    
    // Auto-remove after 5 seconds
    setTimeout(() => {
        if (messageDiv.parentElement) {
            messageDiv.style.opacity = '0';
            setTimeout(() => messageDiv.remove(), 300);
        }
    }, 5000);
}

function formatTimestamp(timestamp) {
    if (!timestamp) return 'Never';
    
    const date = new Date(timestamp);
    const now = new Date();
    const diffMs = now - date;
    const diffMins = Math.floor(diffMs / 60000);
    const diffHours = Math.floor(diffMs / 3600000);
    const diffDays = Math.floor(diffMs / 86400000);
    
    let relativeTime;
    if (diffMins < 1) {
        relativeTime = 'Just now';
    } else if (diffMins < 60) {
        relativeTime = `${diffMins} minute${diffMins !== 1 ? 's' : ''} ago`;
    } else if (diffHours < 24) {
        relativeTime = `${diffHours} hour${diffHours !== 1 ? 's' : ''} ago`;
    } else if (diffDays < 7) {
        relativeTime = `${diffDays} day${diffDays !== 1 ? 's' : ''} ago`;
    } else {
        relativeTime = date.toLocaleDateString();
    }
    
    const timeStr = date.toLocaleString();
    return `<span title="${timeStr}">${relativeTime}</span>`;
}

function confirmAction(message) {
    return new Promise((resolve) => {
        const modal = document.createElement('div');
        modal.className = 'modal';
        modal.innerHTML = `
            <div class="modal-content">
                <h3>⚠️ Confirm Action</h3>
                <p>${message}</p>
                ${statusData?.dryRun ? '<p class="warning-text"><strong>Note:</strong> Dry-run mode is enabled. No files will be deleted.</p>' : '<p class="warning-text"><strong>Warning:</strong> This action cannot be undone.</p>'}
                <div class="modal-buttons">
                    <button class="btn btn-secondary" id="cancelBtn">Cancel</button>
                    <button class="btn btn-primary" id="confirmBtn">Confirm</button>
                </div>
            </div>
        `;
        
        document.body.appendChild(modal);
        
        const confirmBtn = modal.querySelector('#confirmBtn');
        const cancelBtn = modal.querySelector('#cancelBtn');
        
        confirmBtn.addEventListener('click', () => {
            modal.remove();
            resolve(true);
        });
        
        cancelBtn.addEventListener('click', () => {
            modal.remove();
            resolve(false);
        });
        
        // Close on escape key
        const escHandler = (e) => {
            if (e.key === 'Escape') {
                modal.remove();
                document.removeEventListener('keydown', escHandler);
                resolve(false);
            }
        };
        document.addEventListener('keydown', escHandler);
        
        // Focus confirm button
        setTimeout(() => confirmBtn.focus(), 100);
    });
}

function toggleDarkMode() {
    darkMode = !darkMode;
    localStorage.setItem('darkMode', darkMode);
    applyDarkMode();
}

function applyDarkMode() {
    if (darkMode) {
        document.body.classList.add('dark-mode');
        if (elements.darkModeToggle) {
            elements.darkModeToggle.textContent = '☀️';
            elements.darkModeToggle.title = 'Switch to Light Mode';
        }
    } else {
        document.body.classList.remove('dark-mode');
        if (elements.darkModeToggle) {
            elements.darkModeToggle.textContent = '🌙';
            elements.darkModeToggle.title = 'Switch to Dark Mode';
        }
    }
}

function updateStatusDisplay(data) {
    statusData = data;
    
    // Update dry-run banner visibility
    if (elements.dryRunBanner) {
        if (data.dryRun) {
            elements.dryRunBanner.style.display = 'flex';
        } else {
            elements.dryRunBanner.style.display = 'none';
        }
    }
    
    // Update status values
    elements.dryRunStatus.textContent = data.dryRun ? 'Enabled' : 'Disabled';
    elements.dryRunStatus.className = data.dryRun ? 'status-value enabled' : 'status-value disabled';
    
    elements.runOnceStatus.textContent = data.runOnce ? 'Enabled' : 'Disabled';
    elements.runOnceStatus.className = data.runOnce ? 'status-value enabled' : 'status-value disabled';
    
    elements.mediaEnabledStatus.textContent = data.mediaDeletionEnabled ? 'Enabled' : 'Disabled';
    elements.mediaEnabledStatus.className = data.mediaDeletionEnabled ? 'status-value enabled' : 'status-value disabled';
    
    elements.tagEnabledStatus.textContent = data.tagBasedDeletionEnabled ? 'Enabled' : 'Disabled';
    elements.tagEnabledStatus.className = data.tagBasedDeletionEnabled ? 'status-value enabled' : 'status-value disabled';
    
    elements.episodeEnabledStatus.textContent = data.episodeDeletionEnabled ? 'Enabled' : 'Disabled';
    elements.episodeEnabledStatus.className = data.episodeDeletionEnabled ? 'status-value enabled' : 'status-value disabled';
    
    // Update last run status with timestamps
    elements.mediaLastRun.innerHTML = data.hasMediaCleanupRun ? formatTimestamp(data.timestamp) : 'Not yet';
    elements.mediaLastRun.className = data.hasMediaCleanupRun ? 'status-value enabled' : 'status-value';
    
    elements.tagLastRun.innerHTML = data.hasTagBasedCleanupRun ? formatTimestamp(data.timestamp) : 'Not yet';
    elements.tagLastRun.className = data.hasTagBasedCleanupRun ? 'status-value enabled' : 'status-value';
    
    elements.episodeLastRun.innerHTML = data.hasWeeklyEpisodeCleanupRun ? formatTimestamp(data.timestamp) : 'Not yet';
    elements.episodeLastRun.className = data.hasWeeklyEpisodeCleanupRun ? 'status-value enabled' : 'status-value';
}

function setButtonLoading(button, isLoading) {
    if (isLoading) {
        button.disabled = true;
        button.dataset.originalText = button.textContent;
        button.innerHTML = '<span class="loading"></span> Running...';
    } else {
        button.disabled = false;
        button.textContent = button.dataset.originalText || button.textContent;
    }
}

// API calls
async function fetchStatus() {
    try {
        const response = await fetch(`${API_BASE}/status`);
        if (!response.ok) {
            throw new Error(`HTTP error! status: ${response.status}`);
        }
        const data = await response.json();
        updateStatusDisplay(data);
    } catch (error) {
        console.error('Error fetching status:', error);
        showMessage('Failed to fetch status: ' + error.message, 'error');
    }
}

async function fetchMetrics() {
    try {
        const response = await fetch(`${API_BASE}/metrics/summary`);
        if (!response.ok) {
            throw new Error(`HTTP error! status: ${response.status}`);
        }
        const data = await response.json();
        updateMetricsDisplay(data);
    } catch (error) {
        console.error('Error fetching metrics:', error);
    }
}

async function fetchCleanupHistory() {
    try {
        const response = await fetch(`${API_BASE}/metrics/cleanup-history`);
        if (!response.ok) {
            throw new Error(`HTTP error! status: ${response.status}`);
        }
        const data = await response.json();
        updateCleanupHistoryChart(data.events);
    } catch (error) {
        console.error('Error fetching cleanup history:', error);
    }
}

async function fetchMediaTypeDistribution() {
    try {
        const response = await fetch(`${API_BASE}/metrics/media-types`);
        if (!response.ok) {
            throw new Error(`HTTP error! status: ${response.status}`);
        }
        const data = await response.json();
        updateMediaTypeChart(data.distribution);
    } catch (error) {
        console.error('Error fetching media type distribution:', error);
    }
}

function updateMetricsDisplay(data) {
    if (elements.totalFilesDeleted) {
        elements.totalFilesDeleted.textContent = data.totalFilesDeleted.toLocaleString();
    }
    if (elements.totalSpaceFreed) {
        elements.totalSpaceFreed.textContent = `${data.totalSpaceFreedGB} GB`;
    }
    if (elements.moviesDeleted && data.mediaTypeCounts) {
        elements.moviesDeleted.textContent = (data.mediaTypeCounts.movies || 0).toLocaleString();
    }
    if (elements.showsDeleted && data.mediaTypeCounts) {
        elements.showsDeleted.textContent = (data.mediaTypeCounts.shows || 0).toLocaleString();
    }
}

function updateCleanupHistoryChart(events) {
    const ctx = document.getElementById('cleanupHistoryChart');
    if (!ctx) return;
    
    // Take last 30 events
    const recentEvents = events.slice(-30);
    
    // Aggregate by date
    const dateMap = new Map();
    recentEvents.forEach(event => {
        const date = event.timestamp.split('T')[0];
        if (!dateMap.has(date)) {
            dateMap.set(date, { files: 0, space: 0 });
        }
        const entry = dateMap.get(date);
        entry.files += event.filesDeleted;
        entry.space += event.spaceFreed;
    });
    
    const labels = Array.from(dateMap.keys());
    const filesData = Array.from(dateMap.values()).map(v => v.files);
    const spaceData = Array.from(dateMap.values()).map(v => (v.space / 1024 / 1024 / 1024).toFixed(2));
    
    if (cleanupHistoryChart) {
        cleanupHistoryChart.destroy();
    }
    
    cleanupHistoryChart = new Chart(ctx, {
        type: 'bar',
        data: {
            labels: labels,
            datasets: [{
                label: 'Files Deleted',
                data: filesData,
                backgroundColor: 'rgba(59, 130, 246, 0.5)',
                borderColor: 'rgba(59, 130, 246, 1)',
                borderWidth: 1,
                yAxisID: 'y'
            }, {
                label: 'Space Freed (GB)',
                data: spaceData,
                backgroundColor: 'rgba(16, 185, 129, 0.5)',
                borderColor: 'rgba(16, 185, 129, 1)',
                borderWidth: 1,
                yAxisID: 'y1'
            }]
        },
        options: {
            responsive: true,
            maintainAspectRatio: true,
            scales: {
                y: {
                    type: 'linear',
                    display: true,
                    position: 'left',
                    title: {
                        display: true,
                        text: 'Files'
                    }
                },
                y1: {
                    type: 'linear',
                    display: true,
                    position: 'right',
                    title: {
                        display: true,
                        text: 'GB'
                    },
                    grid: {
                        drawOnChartArea: false
                    }
                }
            }
        }
    });
}

function updateMediaTypeChart(distribution) {
    const ctx = document.getElementById('mediaTypeChart');
    if (!ctx) return;
    
    const labels = Object.keys(distribution);
    const data = Object.values(distribution);
    
    if (mediaTypeChart) {
        mediaTypeChart.destroy();
    }
    
    mediaTypeChart = new Chart(ctx, {
        type: 'doughnut',
        data: {
            labels: labels.map(l => l.charAt(0).toUpperCase() + l.slice(1)),
            datasets: [{
                data: data,
                backgroundColor: [
                    'rgba(59, 130, 246, 0.8)',
                    'rgba(16, 185, 129, 0.8)',
                    'rgba(245, 158, 11, 0.8)',
                    'rgba(139, 92, 246, 0.8)',
                    'rgba(239, 68, 68, 0.8)'
                ],
                borderColor: [
                    'rgba(59, 130, 246, 1)',
                    'rgba(16, 185, 129, 1)',
                    'rgba(245, 158, 11, 1)',
                    'rgba(139, 92, 246, 1)',
                    'rgba(239, 68, 68, 1)'
                ],
                borderWidth: 2
            }]
        },
        options: {
            responsive: true,
            maintainAspectRatio: true,
            plugins: {
                legend: {
                    position: 'bottom'
                }
            }
        }
    });
}

async function refreshDashboard() {
    await Promise.all([
        fetchStatus(),
        fetchMetrics(),
        fetchCleanupHistory(),
        fetchMediaTypeDistribution()
    ]);
}

async function triggerCleanup(endpoint, buttonElement) {
    // Show confirmation dialog
    const cleanupType = endpoint.split('/').pop().replace('-', ' ');
    const confirmed = await confirmAction(
        `Are you sure you want to trigger ${cleanupType} cleanup?`
    );
    
    if (!confirmed) {
        showMessage('Cleanup cancelled', 'info');
        return;
    }
    
    setButtonLoading(buttonElement, true);
    
    try {
        const response = await fetch(`${API_BASE}${endpoint}`, {
            method: 'POST',
            headers: {
                'Content-Type': 'application/json'
            }
        });
        
        if (!response.ok) {
            throw new Error(`HTTP error! status: ${response.status}`);
        }
        
        const data = await response.json();
        
        if (data.success) {
            showMessage(data.message, 'success');
        } else {
            showMessage(data.message, 'error');
        }
        
        // Refresh dashboard after cleanup
        setTimeout(() => refreshDashboard(), 1000);
    } catch (error) {
        console.error('Error triggering cleanup:', error);
        showMessage('Failed to trigger cleanup: ' + error.message, 'error');
    } finally {
        setButtonLoading(buttonElement, false);
    }
}

// Event listeners
elements.refreshStatusBtn.addEventListener('click', () => {
    showMessage('Refreshing dashboard...', 'info');
    refreshDashboard();
});

elements.mediaCleanupBtn.addEventListener('click', () => {
    triggerCleanup('/cleanup/media', elements.mediaCleanupBtn);
});

elements.tagCleanupBtn.addEventListener('click', () => {
    triggerCleanup('/cleanup/tag-based', elements.tagCleanupBtn);
});

elements.episodeCleanupBtn.addEventListener('click', () => {
    triggerCleanup('/cleanup/episodes', elements.episodeCleanupBtn);
});

if (elements.darkModeToggle) {
    elements.darkModeToggle.addEventListener('click', toggleDarkMode);
}

// Keyboard shortcuts
document.addEventListener('keydown', (e) => {
    // Ctrl/Cmd + R: Refresh status
    if ((e.ctrlKey || e.metaKey) && e.key === 'r') {
        e.preventDefault();
        fetchStatus();
        showMessage('Status refreshed (Ctrl+R)', 'info');
    }
    
    // Ctrl/Cmd + D: Toggle dark mode
    if ((e.ctrlKey || e.metaKey) && e.key === 'd') {
        e.preventDefault();
        toggleDarkMode();
    }
});

// Initialize
document.addEventListener('DOMContentLoaded', () => {
<<<<<<< HEAD
    refreshDashboard();
=======
    applyDarkMode();
    fetchStatus();
>>>>>>> 9b902b1f
    
    // Auto-refresh dashboard every 30 seconds
    setInterval(refreshDashboard, 30000);
});<|MERGE_RESOLUTION|>--- conflicted
+++ resolved
@@ -3,12 +3,8 @@
 
 // State
 let statusData = null;
-<<<<<<< HEAD
 let cleanupHistoryChart = null;
 let mediaTypeChart = null;
-=======
-let darkMode = localStorage.getItem('darkMode') === 'true';
->>>>>>> 9b902b1f
 
 // DOM elements
 const elements = {
@@ -494,12 +490,7 @@
 
 // Initialize
 document.addEventListener('DOMContentLoaded', () => {
-<<<<<<< HEAD
     refreshDashboard();
-=======
-    applyDarkMode();
-    fetchStatus();
->>>>>>> 9b902b1f
     
     // Auto-refresh dashboard every 30 seconds
     setInterval(refreshDashboard, 30000);
