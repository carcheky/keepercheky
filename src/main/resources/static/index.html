--- conflicted
+++ resolved
@@ -17,19 +17,10 @@
 
     <div class="container">
         <header>
-<<<<<<< HEAD
             <h1>🧹 Janitorr Management</h1>
             <p class="subtitle">Manage and manually launch cleanup functions</p>
             <div style="margin-top: 15px;">
                 <a href="/config.html" class="btn btn-primary" style="text-decoration: none; display: inline-block;">⚙️ Configuration</a>
-=======
-            <div class="header-content">
-                <div>
-                    <h1>🧹 Janitorr Management</h1>
-                    <p class="subtitle">Manage and manually launch cleanup functions</p>
-                </div>
-                <button id="darkModeToggle" class="dark-mode-toggle" title="Toggle Dark Mode">🌙</button>
->>>>>>> 9b902b1f
             </div>
         </header>
 
