:root {
    --primary-color: #3b82f6;
    --primary-hover: #2563eb;
    --secondary-color: #64748b;
    --secondary-hover: #475569;
    --success-color: #10b981;
    --error-color: #ef4444;
    --warning-color: #f59e0b;
    --bg-color: #f8fafc;
    --card-bg: #ffffff;
    --text-primary: #1e293b;
    --text-secondary: #64748b;
    --border-color: #e2e8f0;
    --shadow: 0 1px 3px 0 rgb(0 0 0 / 0.1), 0 1px 2px -1px rgb(0 0 0 / 0.1);
    --shadow-lg: 0 10px 15px -3px rgb(0 0 0 / 0.1), 0 4px 6px -4px rgb(0 0 0 / 0.1);
}

/* Dark mode variables */
body.dark-mode {
    --bg-color: #0f172a;
    --card-bg: #1e293b;
    --text-primary: #f1f5f9;
    --text-secondary: #94a3b8;
    --border-color: #334155;
    --shadow: 0 1px 3px 0 rgb(0 0 0 / 0.3), 0 1px 2px -1px rgb(0 0 0 / 0.3);
    --shadow-lg: 0 10px 15px -3px rgb(0 0 0 / 0.3), 0 4px 6px -4px rgb(0 0 0 / 0.3);
}

body.dark-mode .status-item,
body.dark-mode .cleanup-card {
    background: #0f172a;
}

body.dark-mode .cleanup-status {
    background: #1e293b;
}

* {
    margin: 0;
    padding: 0;
    box-sizing: border-box;
}

body {
    font-family: -apple-system, BlinkMacSystemFont, 'Segoe UI', 'Roboto', 'Oxygen',
        'Ubuntu', 'Cantarell', 'Fira Sans', 'Droid Sans', 'Helvetica Neue',
        sans-serif;
    background-color: var(--bg-color);
    color: var(--text-primary);
    line-height: 1.6;
    transition: background-color 0.3s ease, color 0.3s ease;
}

/* Dry-run banner */
.dry-run-banner {
    background: linear-gradient(135deg, #fef3c7 0%, #fde68a 100%);
    color: #92400e;
    padding: 1rem 2rem;
    display: flex;
    align-items: center;
    gap: 1rem;
    border-bottom: 2px solid #f59e0b;
    box-shadow: 0 2px 8px rgba(245, 158, 11, 0.2);
    position: sticky;
    top: 0;
    z-index: 100;
    animation: slideDown 0.3s ease-out;
}

@keyframes slideDown {
    from {
        transform: translateY(-100%);
        opacity: 0;
    }
    to {
        transform: translateY(0);
        opacity: 1;
    }
}

.banner-icon {
    font-size: 1.5rem;
}

.banner-text {
    flex: 1;
    font-size: 0.95rem;
}

.banner-text strong {
    font-weight: 700;
}

body.dark-mode .dry-run-banner {
    background: linear-gradient(135deg, #78350f 0%, #92400e 100%);
    color: #fef3c7;
    border-bottom-color: #d97706;
}

.container {
    max-width: 1200px;
    margin: 0 auto;
    padding: 2rem;
}

header {
    text-align: center;
    margin-bottom: 3rem;
}

.header-content {
    display: flex;
    justify-content: space-between;
    align-items: center;
    gap: 2rem;
}

header h1 {
    font-size: 2.5rem;
    margin-bottom: 0.5rem;
    color: var(--text-primary);
}

.dark-mode-toggle {
    background: var(--card-bg);
    border: 2px solid var(--border-color);
    border-radius: 50%;
    width: 3rem;
    height: 3rem;
    font-size: 1.5rem;
    cursor: pointer;
    display: flex;
    align-items: center;
    justify-content: center;
    transition: all 0.2s ease;
    flex-shrink: 0;
}

.dark-mode-toggle:hover {
    transform: scale(1.1) rotate(15deg);
    box-shadow: var(--shadow-lg);
}

.subtitle {
    font-size: 1.1rem;
    color: var(--text-secondary);
}

section {
    background: var(--card-bg);
    border-radius: 0.5rem;
    padding: 2rem;
    margin-bottom: 2rem;
    box-shadow: var(--shadow);
}

section h2 {
    font-size: 1.5rem;
    margin-bottom: 1.5rem;
    color: var(--text-primary);
}

.status-grid {
    display: grid;
    grid-template-columns: repeat(auto-fit, minmax(250px, 1fr));
    gap: 1rem;
    margin-bottom: 1.5rem;
}

.status-item {
    display: flex;
    justify-content: space-between;
    align-items: center;
    padding: 1rem;
    background: var(--bg-color);
    border-radius: 0.375rem;
    border: 1px solid var(--border-color);
}

.status-label {
    font-weight: 600;
    color: var(--text-primary);
}

.status-value {
    color: var(--text-secondary);
    font-weight: 500;
}

.status-value.enabled {
    color: var(--success-color);
}

.status-value.disabled {
    color: var(--error-color);
}

.cleanup-grid {
    display: grid;
    grid-template-columns: repeat(auto-fit, minmax(300px, 1fr));
    gap: 1.5rem;
}

.cleanup-card {
    background: var(--bg-color);
    border-radius: 0.5rem;
    padding: 1.5rem;
    border: 1px solid var(--border-color);
    transition: transform 0.2s, box-shadow 0.2s;
}

.cleanup-card:hover {
    transform: translateY(-2px);
    box-shadow: var(--shadow-lg);
}

.cleanup-card h3 {
    font-size: 1.25rem;
    margin-bottom: 0.75rem;
    color: var(--text-primary);
}

.cleanup-card p {
    color: var(--text-secondary);
    margin-bottom: 1rem;
    font-size: 0.95rem;
}

.cleanup-status {
    display: flex;
    justify-content: space-between;
    align-items: center;
    padding: 0.75rem;
    background: var(--card-bg);
    border-radius: 0.375rem;
    margin-bottom: 1rem;
    font-size: 0.9rem;
}

.btn {
    padding: 0.75rem 1.5rem;
    border: none;
    border-radius: 0.375rem;
    font-size: 1rem;
    font-weight: 600;
    cursor: pointer;
    transition: background-color 0.2s, transform 0.1s;
    width: 100%;
}

.btn:hover {
    transform: translateY(-1px);
}

.btn:active {
    transform: translateY(0);
}

.btn:disabled {
    opacity: 0.5;
    cursor: not-allowed;
    transform: none;
}

.btn-primary {
    background-color: var(--primary-color);
    color: white;
}

.btn-primary:hover:not(:disabled) {
    background-color: var(--primary-hover);
}

.btn-secondary {
    background-color: var(--secondary-color);
    color: white;
}

.btn-secondary:hover:not(:disabled) {
    background-color: var(--secondary-hover);
}

.message {
    padding: 1rem;
    border-radius: 0.375rem;
    margin-bottom: 0.75rem;
    font-weight: 500;
    animation: slideIn 0.3s ease-out;
    display: flex;
    justify-content: space-between;
    align-items: center;
    gap: 1rem;
    position: relative;
    transition: opacity 0.3s ease;
}

.message-text {
    flex: 1;
}

.message-close {
    background: transparent;
    border: none;
    color: inherit;
    font-size: 1.5rem;
    line-height: 1;
    cursor: pointer;
    padding: 0;
    width: 1.5rem;
    height: 1.5rem;
    display: flex;
    align-items: center;
    justify-content: center;
    opacity: 0.7;
    transition: opacity 0.2s;
}

.message-close:hover {
    opacity: 1;
}

@keyframes slideIn {
    from {
        opacity: 0;
        transform: translateY(-10px);
    }
    to {
        opacity: 1;
        transform: translateY(0);
    }
}

.message.success {
    background-color: #d1fae5;
    color: #065f46;
    border: 1px solid #a7f3d0;
}

.message.error {
    background-color: #fee2e2;
    color: #991b1b;
    border: 1px solid #fecaca;
}

.message.info {
    background-color: #dbeafe;
    color: #1e40af;
    border: 1px solid #bfdbfe;
}

.loading {
    display: inline-block;
    width: 1rem;
    height: 1rem;
    border: 2px solid var(--border-color);
    border-top-color: var(--primary-color);
    border-radius: 50%;
    animation: spin 0.8s linear infinite;
}

@keyframes spin {
    to {
        transform: rotate(360deg);
    }
}

@media (max-width: 768px) {
    .container {
        padding: 1rem;
    }

    header h1 {
        font-size: 2rem;
    }
    
    .header-content {
        flex-direction: column;
        gap: 1rem;
    }

    .status-grid,
    .cleanup-grid {
        grid-template-columns: 1fr;
    }
    
    .modal-content {
        margin: 1rem;
        padding: 1.5rem;
    }
}

/* Modal styles */
.modal {
    position: fixed;
    top: 0;
    left: 0;
    right: 0;
    bottom: 0;
    background: rgba(0, 0, 0, 0.5);
    display: flex;
    align-items: center;
    justify-content: center;
    z-index: 1000;
    animation: fadeIn 0.2s ease-out;
}

@keyframes fadeIn {
    from {
        opacity: 0;
    }
    to {
        opacity: 1;
    }
}

.modal-content {
    background: var(--card-bg);
    border-radius: 0.5rem;
    padding: 2rem;
    max-width: 500px;
    width: 90%;
    box-shadow: var(--shadow-lg);
    animation: scaleIn 0.2s ease-out;
}

@keyframes scaleIn {
    from {
        transform: scale(0.9);
        opacity: 0;
    }
    to {
        transform: scale(1);
        opacity: 1;
    }
}

.modal-content h3 {
    margin-bottom: 1rem;
    color: var(--text-primary);
    font-size: 1.25rem;
}

.modal-content p {
    margin-bottom: 1rem;
    color: var(--text-secondary);
    line-height: 1.6;
}

.warning-text {
    color: var(--warning-color);
    font-size: 0.95rem;
    padding: 0.75rem;
    background: rgba(245, 158, 11, 0.1);
    border-radius: 0.375rem;
    border: 1px solid rgba(245, 158, 11, 0.3);
}

body.dark-mode .warning-text {
    background: rgba(245, 158, 11, 0.2);
}

.modal-buttons {
    display: flex;
    gap: 1rem;
    justify-content: flex-end;
    margin-top: 1.5rem;
}

.modal-buttons .btn {
    width: auto;
    min-width: 100px;
}

/* Notifications Section */
.notifications-section {
    margin-top: 2rem;
}

.notifications-grid {
    display: grid;
    grid-template-columns: repeat(auto-fit, minmax(250px, 1fr));
    gap: 1.5rem;
    margin-top: 1rem;
}

.notification-card {
    background: var(--card-bg);
    border-radius: 0.5rem;
    padding: 1.5rem;
    box-shadow: var(--shadow);
    border: 1px solid var(--border-color);
    transition: transform 0.2s, box-shadow 0.2s;
}

.notification-card:hover {
    transform: translateY(-2px);
    box-shadow: var(--shadow-lg);
}

.notification-card h3 {
    margin-bottom: 0.5rem;
    font-size: 1.25rem;
}

.notification-card p {
    color: var(--text-secondary);
    margin-bottom: 1rem;
    font-size: 0.9rem;
}

<<<<<<< HEAD
.chart-container canvas {
    max-height: 300px;
}

/* Notifications Section */
.notifications-section {
    margin-top: 2rem;
}

.notifications-grid {
    display: grid;
    grid-template-columns: repeat(auto-fit, minmax(250px, 1fr));
    gap: 1.5rem;
    margin-top: 1rem;
}

.notification-card {
    background: var(--card-bg);
    border-radius: 0.5rem;
    padding: 1.5rem;
    box-shadow: var(--shadow);
    border: 1px solid var(--border-color);
    transition: transform 0.2s, box-shadow 0.2s;
}

.notification-card:hover {
    transform: translateY(-2px);
    box-shadow: var(--shadow-lg);
}

.notification-card h3 {
    margin-bottom: 0.5rem;
    font-size: 1.25rem;
}

.notification-card p {
    color: var(--text-secondary);
    margin-bottom: 1rem;
    font-size: 0.9rem;
}

=======
>>>>>>> d6448c2c
.notification-card .btn {
    width: 100%;
}

body.dark-mode .notification-card {
    background: #0f172a;
}<|MERGE_RESOLUTION|>--- conflicted
+++ resolved
@@ -508,9 +508,12 @@
     font-size: 0.9rem;
 }
 
-<<<<<<< HEAD
-.chart-container canvas {
-    max-height: 300px;
+.notification-card .btn {
+    width: 100%;
+}
+
+body.dark-mode .notification-card {
+    background: #0f172a;
 }
 
 /* Notifications Section */
@@ -550,8 +553,6 @@
     font-size: 0.9rem;
 }
 
-=======
->>>>>>> d6448c2c
 .notification-card .btn {
     width: 100%;
 }
