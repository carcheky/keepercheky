:root {
    --primary-color: #3b82f6;
    --primary-hover: #2563eb;
    --secondary-color: #64748b;
    --secondary-hover: #475569;
    --success-color: #10b981;
    --error-color: #ef4444;
    --warning-color: #f59e0b;
    --bg-color: #f8fafc;
    --card-bg: #ffffff;
    --text-primary: #1e293b;
    --text-secondary: #64748b;
    --border-color: #e2e8f0;
    --shadow: 0 1px 3px 0 rgb(0 0 0 / 0.1), 0 1px 2px -1px rgb(0 0 0 / 0.1);
    --shadow-lg: 0 10px 15px -3px rgb(0 0 0 / 0.1), 0 4px 6px -4px rgb(0 0 0 / 0.1);
}

/* Dark mode variables */
body.dark-mode {
    --bg-color: #0f172a;
    --card-bg: #1e293b;
    --text-primary: #f1f5f9;
    --text-secondary: #94a3b8;
    --border-color: #334155;
    --shadow: 0 1px 3px 0 rgb(0 0 0 / 0.3), 0 1px 2px -1px rgb(0 0 0 / 0.3);
    --shadow-lg: 0 10px 15px -3px rgb(0 0 0 / 0.3), 0 4px 6px -4px rgb(0 0 0 / 0.3);
}

body.dark-mode .status-item,
body.dark-mode .cleanup-card {
    background: #0f172a;
}

body.dark-mode .cleanup-status {
    background: #1e293b;
}

* {
    margin: 0;
    padding: 0;
    box-sizing: border-box;
}

body {
    font-family: -apple-system, BlinkMacSystemFont, 'Segoe UI', 'Roboto', 'Oxygen',
        'Ubuntu', 'Cantarell', 'Fira Sans', 'Droid Sans', 'Helvetica Neue',
        sans-serif;
    background-color: var(--bg-color);
    color: var(--text-primary);
    line-height: 1.6;
    transition: background-color 0.3s ease, color 0.3s ease;
}

/* Dry-run banner */
.dry-run-banner {
    background: linear-gradient(135deg, #fef3c7 0%, #fde68a 100%);
    color: #92400e;
    padding: 1rem 2rem;
    display: flex;
    align-items: center;
    gap: 1rem;
    border-bottom: 2px solid #f59e0b;
    box-shadow: 0 2px 8px rgba(245, 158, 11, 0.2);
    position: sticky;
    top: 0;
    z-index: 100;
    animation: slideDown 0.3s ease-out;
}

@keyframes slideDown {
    from {
        transform: translateY(-100%);
        opacity: 0;
    }
    to {
        transform: translateY(0);
        opacity: 1;
    }
}

.banner-icon {
    font-size: 1.5rem;
}

.banner-text {
    flex: 1;
    font-size: 0.95rem;
}

.banner-text strong {
    font-weight: 700;
}

body.dark-mode .dry-run-banner {
    background: linear-gradient(135deg, #78350f 0%, #92400e 100%);
    color: #fef3c7;
    border-bottom-color: #d97706;
}

.container {
    max-width: 1200px;
    margin: 0 auto;
    padding: 2rem;
}

header {
    text-align: center;
    margin-bottom: 3rem;
}

.header-content {
    display: flex;
    justify-content: space-between;
    align-items: center;
    gap: 2rem;
}

header h1 {
    font-size: 2.5rem;
    margin-bottom: 0.5rem;
    color: var(--text-primary);
}

.dark-mode-toggle {
    background: var(--card-bg);
    border: 2px solid var(--border-color);
    border-radius: 50%;
    width: 3rem;
    height: 3rem;
    font-size: 1.5rem;
    cursor: pointer;
    display: flex;
    align-items: center;
    justify-content: center;
    transition: all 0.2s ease;
    flex-shrink: 0;
}

.dark-mode-toggle:hover {
    transform: scale(1.1) rotate(15deg);
    box-shadow: var(--shadow-lg);
}

.subtitle {
    font-size: 1.1rem;
    color: var(--text-secondary);
}

section {
    background: var(--card-bg);
    border-radius: 0.5rem;
    padding: 2rem;
    margin-bottom: 2rem;
    box-shadow: var(--shadow);
}

section h2 {
    font-size: 1.5rem;
    margin-bottom: 1.5rem;
    color: var(--text-primary);
}

.status-grid {
    display: grid;
    grid-template-columns: repeat(auto-fit, minmax(250px, 1fr));
    gap: 1rem;
    margin-bottom: 1.5rem;
}

.status-item {
    display: flex;
    justify-content: space-between;
    align-items: center;
    padding: 1rem;
    background: var(--bg-color);
    border-radius: 0.375rem;
    border: 1px solid var(--border-color);
}

.status-label {
    font-weight: 600;
    color: var(--text-primary);
}

.status-value {
    color: var(--text-secondary);
    font-weight: 500;
}

.status-value.enabled {
    color: var(--success-color);
}

.status-value.disabled {
    color: var(--error-color);
}

.cleanup-grid {
    display: grid;
    grid-template-columns: repeat(auto-fit, minmax(300px, 1fr));
    gap: 1.5rem;
}

.cleanup-card {
    background: var(--bg-color);
    border-radius: 0.5rem;
    padding: 1.5rem;
    border: 1px solid var(--border-color);
    transition: transform 0.2s, box-shadow 0.2s;
}

.cleanup-card:hover {
    transform: translateY(-2px);
    box-shadow: var(--shadow-lg);
}

.cleanup-card h3 {
    font-size: 1.25rem;
    margin-bottom: 0.75rem;
    color: var(--text-primary);
}

.cleanup-card p {
    color: var(--text-secondary);
    margin-bottom: 1rem;
    font-size: 0.95rem;
}

.cleanup-status {
    display: flex;
    justify-content: space-between;
    align-items: center;
    padding: 0.75rem;
    background: var(--card-bg);
    border-radius: 0.375rem;
    margin-bottom: 1rem;
    font-size: 0.9rem;
}

.btn {
    padding: 0.75rem 1.5rem;
    border: none;
    border-radius: 0.375rem;
    font-size: 1rem;
    font-weight: 600;
    cursor: pointer;
    transition: background-color 0.2s, transform 0.1s;
    width: 100%;
}

.btn:hover {
    transform: translateY(-1px);
}

.btn:active {
    transform: translateY(0);
}

.btn:disabled {
    opacity: 0.5;
    cursor: not-allowed;
    transform: none;
}

.btn-primary {
    background-color: var(--primary-color);
    color: white;
}

.btn-primary:hover:not(:disabled) {
    background-color: var(--primary-hover);
}

.btn-secondary {
    background-color: var(--secondary-color);
    color: white;
}

.btn-secondary:hover:not(:disabled) {
    background-color: var(--secondary-hover);
}

.message {
    padding: 1rem;
    border-radius: 0.375rem;
    margin-bottom: 0.75rem;
    font-weight: 500;
    animation: slideIn 0.3s ease-out;
    display: flex;
    justify-content: space-between;
    align-items: center;
    gap: 1rem;
    position: relative;
    transition: opacity 0.3s ease;
}

.message-text {
    flex: 1;
}

.message-close {
    background: transparent;
    border: none;
    color: inherit;
    font-size: 1.5rem;
    line-height: 1;
    cursor: pointer;
    padding: 0;
    width: 1.5rem;
    height: 1.5rem;
    display: flex;
    align-items: center;
    justify-content: center;
    opacity: 0.7;
    transition: opacity 0.2s;
}

.message-close:hover {
    opacity: 1;
}

@keyframes slideIn {
    from {
        opacity: 0;
        transform: translateY(-10px);
    }
    to {
        opacity: 1;
        transform: translateY(0);
    }
}

.message.success {
    background-color: #d1fae5;
    color: #065f46;
    border: 1px solid #a7f3d0;
}

.message.error {
    background-color: #fee2e2;
    color: #991b1b;
    border: 1px solid #fecaca;
}

.message.info {
    background-color: #dbeafe;
    color: #1e40af;
    border: 1px solid #bfdbfe;
}

.loading {
    display: inline-block;
    width: 1rem;
    height: 1rem;
    border: 2px solid var(--border-color);
    border-top-color: var(--primary-color);
    border-radius: 50%;
    animation: spin 0.8s linear infinite;
}

@keyframes spin {
    to {
        transform: rotate(360deg);
    }
}

@media (max-width: 768px) {
    .container {
        padding: 1rem;
    }

    header h1 {
        font-size: 2rem;
    }
    
    .header-content {
        flex-direction: column;
        gap: 1rem;
    }

    .status-grid,
    .cleanup-grid {
        grid-template-columns: 1fr;
    }
    
<<<<<<< HEAD
    .stats-grid {
        grid-template-columns: 1fr;
    }
    
    .charts-row {
        grid-template-columns: 1fr;
    }
}

/* Dashboard Analytics Styles */
.dashboard-section {
    background: var(--card-bg);
    border-radius: 0.5rem;
    padding: 2rem;
    margin-bottom: 2rem;
    box-shadow: var(--shadow);
}

.stats-grid {
    display: grid;
    grid-template-columns: repeat(auto-fit, minmax(200px, 1fr));
    gap: 1.5rem;
    margin-bottom: 2rem;
}

.stat-card {
    background: linear-gradient(135deg, var(--primary-color), var(--primary-hover));
    border-radius: 0.5rem;
    padding: 1.5rem;
    color: white;
    display: flex;
    align-items: center;
    gap: 1rem;
    box-shadow: var(--shadow);
    transition: transform 0.2s;
}

.stat-card:hover {
    transform: translateY(-2px);
}

.stat-card:nth-child(2) {
    background: linear-gradient(135deg, #10b981, #059669);
}

.stat-card:nth-child(3) {
    background: linear-gradient(135deg, #f59e0b, #d97706);
}

.stat-card:nth-child(4) {
    background: linear-gradient(135deg, #8b5cf6, #7c3aed);
}

.stat-icon {
    font-size: 2.5rem;
    opacity: 0.9;
}

.stat-content {
    flex: 1;
}

.stat-label {
    font-size: 0.875rem;
    opacity: 0.9;
    margin-bottom: 0.25rem;
}

.stat-value {
    font-size: 1.75rem;
    font-weight: 700;
}

.charts-row {
    display: grid;
    grid-template-columns: repeat(auto-fit, minmax(400px, 1fr));
    gap: 2rem;
}

.chart-container {
    background: var(--bg-color);
    border-radius: 0.5rem;
    padding: 1.5rem;
    border: 1px solid var(--border-color);
}

.chart-container h3 {
    font-size: 1.1rem;
    margin-bottom: 1rem;
    color: var(--text-primary);
}

.chart-container canvas {
    max-height: 300px;
=======
    .modal-content {
        margin: 1rem;
        padding: 1.5rem;
    }
}

/* Modal styles */
.modal {
    position: fixed;
    top: 0;
    left: 0;
    right: 0;
    bottom: 0;
    background: rgba(0, 0, 0, 0.5);
    display: flex;
    align-items: center;
    justify-content: center;
    z-index: 1000;
    animation: fadeIn 0.2s ease-out;
}

@keyframes fadeIn {
    from {
        opacity: 0;
    }
    to {
        opacity: 1;
    }
}

.modal-content {
    background: var(--card-bg);
    border-radius: 0.5rem;
    padding: 2rem;
    max-width: 500px;
    width: 90%;
    box-shadow: var(--shadow-lg);
    animation: scaleIn 0.2s ease-out;
}

@keyframes scaleIn {
    from {
        transform: scale(0.9);
        opacity: 0;
    }
    to {
        transform: scale(1);
        opacity: 1;
    }
}

.modal-content h3 {
    margin-bottom: 1rem;
    color: var(--text-primary);
    font-size: 1.25rem;
}

.modal-content p {
    margin-bottom: 1rem;
    color: var(--text-secondary);
    line-height: 1.6;
}

.warning-text {
    color: var(--warning-color);
    font-size: 0.95rem;
    padding: 0.75rem;
    background: rgba(245, 158, 11, 0.1);
    border-radius: 0.375rem;
    border: 1px solid rgba(245, 158, 11, 0.3);
}

body.dark-mode .warning-text {
    background: rgba(245, 158, 11, 0.2);
}

.modal-buttons {
    display: flex;
    gap: 1rem;
    justify-content: flex-end;
    margin-top: 1.5rem;
}

.modal-buttons .btn {
    width: auto;
    min-width: 100px;
>>>>>>> 9b902b1f
}<|MERGE_RESOLUTION|>--- conflicted
+++ resolved
@@ -383,7 +383,6 @@
         grid-template-columns: 1fr;
     }
     
-<<<<<<< HEAD
     .stats-grid {
         grid-template-columns: 1fr;
     }
@@ -478,92 +477,4 @@
 
 .chart-container canvas {
     max-height: 300px;
-=======
-    .modal-content {
-        margin: 1rem;
-        padding: 1.5rem;
-    }
-}
-
-/* Modal styles */
-.modal {
-    position: fixed;
-    top: 0;
-    left: 0;
-    right: 0;
-    bottom: 0;
-    background: rgba(0, 0, 0, 0.5);
-    display: flex;
-    align-items: center;
-    justify-content: center;
-    z-index: 1000;
-    animation: fadeIn 0.2s ease-out;
-}
-
-@keyframes fadeIn {
-    from {
-        opacity: 0;
-    }
-    to {
-        opacity: 1;
-    }
-}
-
-.modal-content {
-    background: var(--card-bg);
-    border-radius: 0.5rem;
-    padding: 2rem;
-    max-width: 500px;
-    width: 90%;
-    box-shadow: var(--shadow-lg);
-    animation: scaleIn 0.2s ease-out;
-}
-
-@keyframes scaleIn {
-    from {
-        transform: scale(0.9);
-        opacity: 0;
-    }
-    to {
-        transform: scale(1);
-        opacity: 1;
-    }
-}
-
-.modal-content h3 {
-    margin-bottom: 1rem;
-    color: var(--text-primary);
-    font-size: 1.25rem;
-}
-
-.modal-content p {
-    margin-bottom: 1rem;
-    color: var(--text-secondary);
-    line-height: 1.6;
-}
-
-.warning-text {
-    color: var(--warning-color);
-    font-size: 0.95rem;
-    padding: 0.75rem;
-    background: rgba(245, 158, 11, 0.1);
-    border-radius: 0.375rem;
-    border: 1px solid rgba(245, 158, 11, 0.3);
-}
-
-body.dark-mode .warning-text {
-    background: rgba(245, 158, 11, 0.2);
-}
-
-.modal-buttons {
-    display: flex;
-    gap: 1rem;
-    justify-content: flex-end;
-    margin-top: 1.5rem;
-}
-
-.modal-buttons .btn {
-    width: auto;
-    min-width: 100px;
->>>>>>> 9b902b1f
 }