--- conflicted
+++ resolved
@@ -129,7 +129,6 @@
     enabled: false
     whole-tv-show: false # Enabling this will make Streamystats consider TV shows as a whole if any episode of any season has been watched
     url: "http://streamystats:3000"
-<<<<<<< HEAD
     api-key: "jellystat-key" # Jellyfin API key
 
 # AI/ML Intelligence Engine (Future Feature - Currently in Planning Phase)
@@ -152,41 +151,4 @@
     external-apis: false # Disable external data sources (privacy-preserving)
     user-feedback: true # Learn from user corrections (when implemented)
     natural-language: false # Natural language query interface (future)
-    computer-vision: false # Computer vision features (future)
-=======
-
-# External APIs for intelligent cleanup decisions
-# These APIs provide additional metadata for smarter deletion decisions
-external-apis:
-  enabled: false # Set to true to enable external API integration
-  cache-refresh-interval: 24h # How often to refresh cached API data
-  
-  # The Movie Database (TMDB) - https://www.themoviedb.org/settings/api
-  tmdb:
-    enabled: false
-    api-key: "your-tmdb-api-key" # Get free API key from TMDB
-    base-url: "https://api.themoviedb.org/3"
-  
-  # OMDb API (IMDb data) - http://www.omdbapi.com/apikey.aspx
-  omdb:
-    enabled: false
-    api-key: "your-omdb-api-key" # Get API key from OMDb
-    base-url: "http://www.omdbapi.com"
-  
-  # Trakt.tv - https://trakt.tv/oauth/applications
-  trakt:
-    enabled: false
-    client-id: "your-trakt-client-id"
-    client-secret: "your-trakt-client-secret"
-    base-url: "https://api.trakt.tv"
-  
-  # Configure how different scores are weighted in the overall intelligence score
-  scoring:
-    tmdb-rating-weight: 0.25 # Weight for TMDB ratings (0-1)
-    imdb-rating-weight: 0.25 # Weight for IMDb ratings (0-1)
-    popularity-weight: 0.20 # Weight for popularity scores (0-1)
-    trending-weight: 0.15 # Weight for trending status (0-1)
-    availability-weight: 0.10 # Weight for streaming availability (0-1)
-    collectibility-weight: 0.05 # Weight for collectibility/rarity (0-1)
-    api-key: "jellystat-key" # Jellyfin API key
->>>>>>> 62c968ca
+    computer-vision: false # Computer vision features (future)