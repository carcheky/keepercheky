logging:
  level:
    com.github.schaka: INFO # Set to DEBUG or TRACE to get more info about what Janitorr is doing
  file: # Delete this line and the one below it, to disable file logging
    name: "/logs/janitorr.log"

<<<<<<< HEAD
# Configuration Path Settings
# These paths can be customized for different deployment scenarios and testing environments
configuration:
  paths:
    config-file: "/config/application.yml" # Path to the main configuration file
    backup-directory: "/config/backups" # Directory where configuration backups are stored
=======
# Security Configuration
# HTTP Basic Authentication for API endpoints
security:
  enabled: false # Set to true to enable authentication (RECOMMENDED for production)
  username: admin # Change this to your desired username
  password: admin # IMPORTANT: Change this to a secure password!
>>>>>>> 00632988

# Management UI Configuration
# The web interface for monitoring and manually triggering cleanup operations
management:
  ui:
    enabled: true # Set to false to disable the Management UI completely
  endpoints:
    web:
      exposure:
        include: health,info,management # Endpoints available through the API

# Notification System Configuration
# Send notifications about cleanup operations, errors, and system status through multiple channels
notifications:
  enabled: false # Set to true to enable notifications (MUST enable at least one channel below)
  
  # Discord Webhook - Rich embeds with cleanup statistics
  discord:
    enabled: false
    webhook-url: "" # Discord webhook URL (e.g., https://discord.com/api/webhooks/...)
    username: "Janitorr" # Bot display name
    avatar-url: "" # Optional: Custom avatar URL for the bot
  
  # Telegram Bot - Real-time push notifications
  telegram:
    enabled: false
    bot-token: "" # Telegram bot token from @BotFather
    chat-id: "" # Chat ID where notifications will be sent
  
  # Email (SMTP) - Detailed HTML email reports
  email:
    enabled: false
    host: "smtp.gmail.com" # SMTP server host
    port: 587 # SMTP port (587 for TLS, 465 for SSL)
    username: "" # SMTP username
    password: "" # SMTP password
    from: "" # Sender email address
    to: # List of recipient email addresses
      - ""
    use-tls: true # Use TLS encryption
  
  # Generic Webhook - JSON payload for custom integrations (Slack, Teams, etc.)
  webhook:
    enabled: false
    url: "" # Webhook endpoint URL
    method: "POST" # HTTP method (POST or PUT)
    headers: {} # Optional: Custom headers (e.g., Authorization: Bearer token)
    retry-count: 3 # Number of retry attempts on failure
  
  # Web Push - Browser notifications (experimental, not fully implemented)
  web-push:
    enabled: false
    public-key: "" # VAPID public key
    private-key: "" # VAPID private key


# File system access (same mapping as Sonarr, Radarr and Jellyfin) is required to create "Leaving Soon" collections in Jellyfin
# Currently, Jellyfin does not support an easy way to add only a few seasons or movies to a collection, we need access to temporary symlinks
# Additionally, checks to prevent deletion on currently still seeding media currently require file system access as well
# If you don't want to or can't give file access, you can delete this entire block
file-system:
  access: true
  validate-seeding: true # validates seeding by checking if the original file exists and skips deletion - turning this off will send a delete to the *arrs even if a torrent may still be active
  leaving-soon-dir: "/data/media/leaving-soon" # The directory that's known to Janitorr - this will contain new folders with symlinks to your media library for "Leaving Soon"
  media-server-leaving-soon-dir: "/data/media/leaving-soon" # This is the directory Jellyfin/Emby will be told it can find the "Leaving Soon" library, in case its mapped differently
  from-scratch: true # Clean up entire "Leaving Soon" directory and rebuild from scratch - this can help with clearing orphaned data - turning this off can save resources (less writes to drive)
  free-space-check-dir: "/" # This is the default directory Janitorr uses to check how much space is left on your drives. By default, it checks the entire root - you may point it at a specific folder

application:
  dry-run: true
  run-once: false # If you enable this, Janitorr will clean up once and then shut down.
  whole-tv-show: false # activating this will treat as a whole show as recently download/watched from a single episode, rather than that episode's season - shows will be deleted as a whole
  whole-show-seeding-check: false # Turning this off, disables the seeding check entirely if whole-tv-show is enabled. Activating this check will keep a whole TV show if any season is still seeding (requires file access).
  leaving-soon: 14d # 14 days before a movie is deleted, it gets added to a "Leaving Soon" type collection (i.e. movies that are 76 to 89 days old)
  exclusion-tags: # Set these tags to your movies or TV shows in the *arrs to exclude media from being cleaned up
    - "janitorr_keep"
    - "janitorr_keep_too"

  media-deletion:
    enabled: false # Set to true to enable automatic media cleanup based on disk space and age
    movie-expiration:
      # Percentage of free disk space to expiration time - if the highest given number is not reached, nothing will be deleted
      # If filesystem access is not given, disk percentage can't be determined. As a result, Janitorr will always choose the largest expiration time.
      5: 15d # 15 days
      10: 30d # 1 month - if a movie's files on your system are older than this, they will be deleted
      15: 60d # 2 months
      20: 90d # 3 months
    season-expiration:
      5: 15d # 15 days
      10: 20d # 20 days - if a season's files on your system are older than this, they will be deleted
      15: 60d # 2 months
      20: 120d # 4 months

  tag-based-deletion:
    enabled: false # Set to true to enable automatic tag-based cleanup
    minimum-free-disk-percent: 100
    schedules:
      - tag: 5 - demo
        expiration: 30d
      - tag: 10 - demo
        expiration: 7d

  episode-deletion: # This ignores Jellystat. Only grab history matters. It also doesn't clean up Jellyfin. There is NO seeding check either.
    enabled: false # Set to true to enable automatic episode cleanup
    tag: janitorr_daily # Shows tagged with this will have all episodes of their LATEST season deleted by the below thresholds
    max-episodes: 10 # maximum (latest) episodes of this season to keep
    max-age: 30d # Maximum age to keep any episode at all - even the last 10 episodes would expire after 30 days in this example


clients:
  sonarr:
    enabled: true
    url: "http://localhost:8989"
    api-key: "4ed7f4d0e8584d65aa2d47d944077ff6"
    delete-empty-shows: true # Delete empty shows if deleting by season. Otherwise leaves Sonarr entries behind.
    determine-age-by: MOST_RECENT # Optional property, use 'most_recent' or 'oldest' - remove this line if Janitorr should determine by upgrades enabled for your profile
    import-exclusions: false # Add media to import list exclusion via tvdb id when deleting the entire show - does not add show to exclusion list, if only one season is deleted
  radarr:
    enabled: true
    url: "http://localhost:7878"
    api-key: "cd0912f129d348c9b69bb20d49fcbe44"
    only-delete-files: false # NOT RECOMMENDED - When set to true, Janitorr will only delete your media files but keep the entries in Radarr
    determine-age-by: most_recent # Optional property, use 'most_recent' or 'oldest' - remove this line if Janitorr should determine by upgrades enabled for your profile
    import-exclusions: false # Add media to import list exclusion via tvdb id when deleting
  bazarr:
    enabled: false # Only used if you want to copy over subtitle files managed by Bazarr
    url: "http://localhost:6767"
    api-key: "cd0912f129d348c9b69bb20d49fcbe55"

  ## You can only choose one out of Jellyfin or Emby.
  ## User login is only needed if deletion is enabled.
  jellyfin:
    enabled: true
    url: "http://localhost:8096"
    api-key: "4da8d93992804489ba2d1f0e31b8316c"
    username: Janitorr
    password: janitorr
    delete: true # Jellyfin setup is required for JellyStat. However, if you don't want Janitorr to send delete requests to the Jellyfin API, disable it here
    leaving-soon-tv: "Shows (Leaving Soon)"
    leaving-soon-movies: "Movies (Leaving Soon)"
    leaving-soon-type: MOVIES_AND_TV # Other valid values are MOVIES, TV and NONE

  ## You can only choose one out of Jellyfin or Emby. Emby support is secondary.
  ## User login is only needed if deletion is enabled.
  emby:
    enabled: false
    url: "http://localhost:8096"
    api-key: "4da8d93992804489ba2d1f0e31b8316c"
    username: Janitorr
    password: janitorr
    delete: true # Emby setup is required for JellyStat. However, if you don't want Janitorr to send delete requests to the Emby API, disable it here
    leaving-soon-tv: "Shows (Leaving Soon)"
    leaving-soon-movies: "Movies (Leaving Soon)"
    leaving-soon-type: MOVIES_AND_TV # Other valid values are MOVIES, TV and NONE

  jellyseerr:
    enabled: true
    url: "http://localhost:5055"
    api-key: "MTY3NzU3NzI0NzgzOWFhNWYxMGE4LWNlMWYtNDc1ZS04ODYzLThkMjQyMTQ4M2NiZCe="
    match-server: false # Enable if you have several Radarr/Sonarr instances set up in Jellyseerr. Janitorr will match them by the host+port supplied in their respective config settings.

  jellystat: # Only one, Jellystat or Streamystats can be used
    enabled: true
    whole-tv-show: false # Enabling this will make Jellystat consider TV shows as a whole if any episode of any season has been watched
    url: "http://jellystat:3000"
    api-key: "jellystat-key"

  streamystats: # Only one, Streamystats or Jellystat can be used
    enabled: false
    whole-tv-show: false # Enabling this will make Streamystats consider TV shows as a whole if any episode of any season has been watched
    url: "http://streamystats:3000"
    api-key: "jellystat-key" # Jellyfin API key<|MERGE_RESOLUTION|>--- conflicted
+++ resolved
@@ -4,21 +4,19 @@
   file: # Delete this line and the one below it, to disable file logging
     name: "/logs/janitorr.log"
 
-<<<<<<< HEAD
 # Configuration Path Settings
 # These paths can be customized for different deployment scenarios and testing environments
 configuration:
   paths:
     config-file: "/config/application.yml" # Path to the main configuration file
     backup-directory: "/config/backups" # Directory where configuration backups are stored
-=======
+
 # Security Configuration
 # HTTP Basic Authentication for API endpoints
 security:
   enabled: false # Set to true to enable authentication (RECOMMENDED for production)
   username: admin # Change this to your desired username
   password: admin # IMPORTANT: Change this to a secure password!
->>>>>>> 00632988
 
 # Management UI Configuration
 # The web interface for monitoring and manually triggering cleanup operations
