logging:
  level:
    com.github.schaka: INFO # Set to DEBUG or TRACE to get more info about what Janitorr is doing
  file: # Delete this line and the one below it, to disable file logging
    name: "/logs/janitorr.log"

# Management UI Configuration
# The web interface for monitoring and manually triggering cleanup operations
management:
  ui:
    enabled: true # Set to false to disable the Management UI completely
  endpoints:
    web:
      exposure:
        include: health,info,management # Endpoints available through the API

# Rule Engine Configuration (Advanced)
# Custom cleanup rules with drag-and-drop visual builder
rule-engine:
  enabled: false # Set to true to enable the visual rule builder and custom rules
  rules-directory: "/config/rules" # Directory where custom rules are stored
  max-rules-per-execution: 100 # Maximum number of rules to process in one execution
  enable-scheduled-rules: false # Set to true to enable automatic execution of scheduled rules

# File system access (same mapping as Sonarr, Radarr and Jellyfin) is required to create "Leaving Soon" collections in Jellyfin
# Currently, Jellyfin does not support an easy way to add only a few seasons or movies to a collection, we need access to temporary symlinks
# Additionally, checks to prevent deletion on currently still seeding media currently require file system access as well
# If you don't want to or can't give file access, you can delete this entire block
file-system:
  access: true
  validate-seeding: true # validates seeding by checking if the original file exists and skips deletion - turning this off will send a delete to the *arrs even if a torrent may still be active
  leaving-soon-dir: "/data/media/leaving-soon" # The directory that's known to Janitorr - this will contain new folders with symlinks to your media library for "Leaving Soon"
  media-server-leaving-soon-dir: "/data/media/leaving-soon" # This is the directory Jellyfin/Emby will be told it can find the "Leaving Soon" library, in case its mapped differently
  from-scratch: true # Clean up entire "Leaving Soon" directory and rebuild from scratch - this can help with clearing orphaned data - turning this off can save resources (less writes to drive)
  free-space-check-dir: "/" # This is the default directory Janitorr uses to check how much space is left on your drives. By default, it checks the entire root - you may point it at a specific folder

application:
  dry-run: true
  run-once: false # If you enable this, Janitorr will clean up once and then shut down.
  whole-tv-show: false # activating this will treat as a whole show as recently download/watched from a single episode, rather than that episode's season - shows will be deleted as a whole
  whole-show-seeding-check: false # Turning this off, disables the seeding check entirely if whole-tv-show is enabled. Activating this check will keep a whole TV show if any season is still seeding (requires file access).
  leaving-soon: 14d # 14 days before a movie is deleted, it gets added to a "Leaving Soon" type collection (i.e. movies that are 76 to 89 days old)
  exclusion-tags: # Set these tags to your movies or TV shows in the *arrs to exclude media from being cleaned up
    - "janitorr_keep"
    - "janitorr_keep_too"

  media-deletion:
    enabled: false # Set to true to enable automatic media cleanup based on disk space and age
    movie-expiration:
      # Percentage of free disk space to expiration time - if the highest given number is not reached, nothing will be deleted
      # If filesystem access is not given, disk percentage can't be determined. As a result, Janitorr will always choose the largest expiration time.
      5: 15d # 15 days
      10: 30d # 1 month - if a movie's files on your system are older than this, they will be deleted
      15: 60d # 2 months
      20: 90d # 3 months
    season-expiration:
      5: 15d # 15 days
      10: 20d # 20 days - if a season's files on your system are older than this, they will be deleted
      15: 60d # 2 months
      20: 120d # 4 months

  tag-based-deletion:
    enabled: false # Set to true to enable automatic tag-based cleanup
    minimum-free-disk-percent: 100
    schedules:
      - tag: 5 - demo
        expiration: 30d
      - tag: 10 - demo
        expiration: 7d

  episode-deletion: # This ignores Jellystat. Only grab history matters. It also doesn't clean up Jellyfin. There is NO seeding check either.
    enabled: false # Set to true to enable automatic episode cleanup
    tag: janitorr_daily # Shows tagged with this will have all episodes of their LATEST season deleted by the below thresholds
    max-episodes: 10 # maximum (latest) episodes of this season to keep
    max-age: 30d # Maximum age to keep any episode at all - even the last 10 episodes would expire after 30 days in this example


clients:
  sonarr:
    enabled: true
    url: "http://localhost:8989"
    api-key: "4ed7f4d0e8584d65aa2d47d944077ff6"
    delete-empty-shows: true # Delete empty shows if deleting by season. Otherwise leaves Sonarr entries behind.
    determine-age-by: MOST_RECENT # Optional property, use 'most_recent' or 'oldest' - remove this line if Janitorr should determine by upgrades enabled for your profile
    import-exclusions: false # Add media to import list exclusion via tvdb id when deleting the entire show - does not add show to exclusion list, if only one season is deleted
  radarr:
    enabled: true
    url: "http://localhost:7878"
    api-key: "cd0912f129d348c9b69bb20d49fcbe44"
    only-delete-files: false # NOT RECOMMENDED - When set to true, Janitorr will only delete your media files but keep the entries in Radarr
    determine-age-by: most_recent # Optional property, use 'most_recent' or 'oldest' - remove this line if Janitorr should determine by upgrades enabled for your profile
    import-exclusions: false # Add media to import list exclusion via tvdb id when deleting
  bazarr:
    enabled: false # Only used if you want to copy over subtitle files managed by Bazarr
    url: "http://localhost:6767"
    api-key: "cd0912f129d348c9b69bb20d49fcbe55"

  ## You can only choose one out of Jellyfin or Emby.
  ## User login is only needed if deletion is enabled.
  jellyfin:
    enabled: true
    url: "http://localhost:8096"
    api-key: "4da8d93992804489ba2d1f0e31b8316c"
    username: Janitorr
    password: janitorr
    delete: true # Jellyfin setup is required for JellyStat. However, if you don't want Janitorr to send delete requests to the Jellyfin API, disable it here
    leaving-soon-tv: "Shows (Leaving Soon)"
    leaving-soon-movies: "Movies (Leaving Soon)"
    leaving-soon-type: MOVIES_AND_TV # Other valid values are MOVIES, TV and NONE

  ## You can only choose one out of Jellyfin or Emby. Emby support is secondary.
  ## User login is only needed if deletion is enabled.
  emby:
    enabled: false
    url: "http://localhost:8096"
    api-key: "4da8d93992804489ba2d1f0e31b8316c"
    username: Janitorr
    password: janitorr
    delete: true # Emby setup is required for JellyStat. However, if you don't want Janitorr to send delete requests to the Emby API, disable it here
    leaving-soon-tv: "Shows (Leaving Soon)"
    leaving-soon-movies: "Movies (Leaving Soon)"
    leaving-soon-type: MOVIES_AND_TV # Other valid values are MOVIES, TV and NONE

  jellyseerr:
    enabled: true
    url: "http://localhost:5055"
    api-key: "MTY3NzU3NzI0NzgzOWFhNWYxMGE4LWNlMWYtNDc1ZS04ODYzLThkMjQyMTQ4M2NiZCe="
    match-server: false # Enable if you have several Radarr/Sonarr instances set up in Jellyseerr. Janitorr will match them by the host+port supplied in their respective config settings.

  jellystat: # Only one, Jellystat or Streamystats can be used
    enabled: true
    whole-tv-show: false # Enabling this will make Jellystat consider TV shows as a whole if any episode of any season has been watched
    url: "http://jellystat:3000"
    api-key: "jellystat-key"

  streamystats: # Only one, Streamystats or Jellystat can be used
    enabled: false
    whole-tv-show: false # Enabling this will make Streamystats consider TV shows as a whole if any episode of any season has been watched
    url: "http://streamystats:3000"
    api-key: "jellystat-key" # Jellyfin API key

<<<<<<< HEAD
# AI/ML Intelligence Engine (Future Feature - Currently in Planning Phase)
# This feature uses machine learning to optimize cleanup decisions based on viewing patterns
# Status: Disabled by default - Architecture documentation available in docs/AI_ML_ENGINE_ARCHITECTURE.md
ai:
  enabled: false # AI features are disabled by default and not yet implemented
  model-path: /config/models # Where to store trained ML models
  training:
    enabled: false # Manual training only (automatic training not yet implemented)
    schedule: "0 0 3 * * ?" # 3 AM daily (if/when automatic training is implemented)
    min-data-points: 1000 # Minimum viewing history entries before training
    historical-data-days: 90 # Days of history to use for training
  inference:
    cache-ttl: 3600 # Cache predictions for 1 hour (seconds)
    batch-size: 100 # Items per batch for library scoring
    confidence-threshold: 0.7 # Minimum confidence (0.0-1.0) to act on predictions
    timeout-ms: 100 # Maximum time to wait for a prediction (milliseconds)
  features:
    external-apis: false # Disable external data sources (privacy-preserving)
    user-feedback: true # Learn from user corrections (when implemented)
    natural-language: false # Natural language query interface (future)
    computer-vision: false # Computer vision features (future)
=======
# Multi-Tenancy and User Management (DISABLED by default)
# WARNING: This feature is in DEVELOPMENT stage and requires additional security configuration
# See docs/wiki/en/Multi-Tenancy-Guide.md for complete documentation
multitenancy:
  enabled: false # Set to true to enable multi-user and multi-tenancy features
  
  # Default admin user configuration (only created if create-on-startup is true)
  default-admin:
    create-on-startup: false # Set to true to create default admin user on first startup
    email: "admin@janitorr.local" # Change this to your admin email
    password: "change-me-please" # IMPORTANT: Change this immediately after first login!
  
  # Authentication configuration (future features - not yet implemented)
  auth:
    jwt-enabled: false # JWT token-based authentication (not yet implemented)
    jwt-secret: "change-this-secret-key-in-production" # Override in production
    jwt-expiration-seconds: 86400 # 24 hours
    oauth-enabled: false # OAuth integration (not yet implemented)
    api-key: "jellystat-key" # Jellyfin API key
>>>>>>> 9f723136
<|MERGE_RESOLUTION|>--- conflicted
+++ resolved
@@ -139,7 +139,6 @@
     url: "http://streamystats:3000"
     api-key: "jellystat-key" # Jellyfin API key
 
-<<<<<<< HEAD
 # AI/ML Intelligence Engine (Future Feature - Currently in Planning Phase)
 # This feature uses machine learning to optimize cleanup decisions based on viewing patterns
 # Status: Disabled by default - Architecture documentation available in docs/AI_ML_ENGINE_ARCHITECTURE.md
@@ -160,25 +159,4 @@
     external-apis: false # Disable external data sources (privacy-preserving)
     user-feedback: true # Learn from user corrections (when implemented)
     natural-language: false # Natural language query interface (future)
-    computer-vision: false # Computer vision features (future)
-=======
-# Multi-Tenancy and User Management (DISABLED by default)
-# WARNING: This feature is in DEVELOPMENT stage and requires additional security configuration
-# See docs/wiki/en/Multi-Tenancy-Guide.md for complete documentation
-multitenancy:
-  enabled: false # Set to true to enable multi-user and multi-tenancy features
-  
-  # Default admin user configuration (only created if create-on-startup is true)
-  default-admin:
-    create-on-startup: false # Set to true to create default admin user on first startup
-    email: "admin@janitorr.local" # Change this to your admin email
-    password: "change-me-please" # IMPORTANT: Change this immediately after first login!
-  
-  # Authentication configuration (future features - not yet implemented)
-  auth:
-    jwt-enabled: false # JWT token-based authentication (not yet implemented)
-    jwt-secret: "change-this-secret-key-in-production" # Override in production
-    jwt-expiration-seconds: 86400 # 24 hours
-    oauth-enabled: false # OAuth integration (not yet implemented)
-    api-key: "jellystat-key" # Jellyfin API key
->>>>>>> 9f723136
+    computer-vision: false # Computer vision features (future)