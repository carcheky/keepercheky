package com.github.schaka.janitorr.servarr

import java.time.LocalDateTime

data class LibraryItem(
        val id: Int,
        val importedDate: LocalDateTime,

        // History only: these 2 names are only accurate for the time of import and don't get updated when filenames change
        val originalPath: String,
        val libraryPath: String,

        val parentPath: String, // points to tv show or a movie, rather than a single episode, trailer, etc: e.g. /data/media/tv/Seinfeld
        val rootFolderPath: String, // points to root folder: e.g. /data/media/tv
        val filePath: String, // points to the ACTUAL folder, e.g. a season, movie subfolder if necessary, etc

        val imdbId: String? = null,
        val tvdbId: Int? = null,
        val tmdbId: Int? = null,
        val season: Int? = null,

        // references the id (usually some uuid) inside Jellyfin/Emby - can refer to a movie, tv show, season or episode
        var mediaServerIds: MutableList<String> = mutableListOf(),
        var seeding: Boolean = false,
        var lastSeen: LocalDateTime? = null,

        val tags: List<String> = listOf(),
        // extra files that may be provided and or copied over for leaving soon - like subtitles
        val extraFiles: MutableList<String> = mutableListOf(),

        // File size in bytes for tracking space freed during cleanup
<<<<<<< HEAD
        val fileSize: Long = 0L
=======
        val sizeInBytes: Long = 0L,
>>>>>>> d6448c2c

)
{
    val historyAge: LocalDateTime
        get(): LocalDateTime {
                if (lastSeen?.isAfter(importedDate) == true) {
                    return lastSeen!!
                }
                return importedDate
        }

}<|MERGE_RESOLUTION|>--- conflicted
+++ resolved
@@ -29,11 +29,7 @@
         val extraFiles: MutableList<String> = mutableListOf(),
 
         // File size in bytes for tracking space freed during cleanup
-<<<<<<< HEAD
-        val fileSize: Long = 0L
-=======
-        val sizeInBytes: Long = 0L,
->>>>>>> d6448c2c
+        val sizeInBytes: Long = 0L
 
 )
 {
