--- conflicted
+++ resolved
@@ -116,17 +116,6 @@
             }
 
             val fileResponse = sonarrClient.getEpisodeFile(episodeResponse.episodeFileId!!)
-<<<<<<< HEAD
-            
-            // Calculate total size of all episodes in the season
-            val totalSeasonSize = episodeResponses
-                .filter { ep -> ep.hasFile && ep.episodeFile != null }
-                .mapNotNull { ep -> ep.episodeFile?.size }
-                .sum()
-
-            it.copy(filePath = fileResponse.path!!, fileSize = totalSeasonSize)
-=======
-
             // Calculate total size for all episode files in this season
             val totalSize = episodeResponses
                 .filter { ep -> ep.hasFile && ep.episodeFileId != null }
@@ -134,7 +123,6 @@
                 .sum()
 
             it.copy(filePath = fileResponse.path!!, sizeInBytes = totalSize)
->>>>>>> d6448c2c
         }.filterNotNull()
     }
 
