--- conflicted
+++ resolved
@@ -29,11 +29,8 @@
     protected val runOnce: RunOnce,
     protected val sonarrService: ServarrService,
     protected val radarrService: ServarrService,
-<<<<<<< HEAD
     protected val metricsService: MetricsService,
-=======
     protected val notificationService: NotificationService,
->>>>>>> 00632988
 ) {
 
     companion object {
@@ -98,40 +95,6 @@
     }
 
     protected fun deleteMovies(toDeleteMovies: List<LibraryItem>) {
-<<<<<<< HEAD
-        radarrService.removeEntries(toDeleteMovies)
-
-        val cannotDeleteMovies = toDeleteMovies.filter { it.seeding }
-        val deletedMovies = toDeleteMovies.filter { !it.seeding }
-
-        // Calculate space freed from successfully deleted movies
-        val spaceFreed = deletedMovies.sumOf { it.sizeInBytes }
-        if (deletedMovies.isNotEmpty()) {
-            metricsService.recordCleanup("movies", deletedMovies.size, spaceFreed)
-        }
-
-        jellyseerrService.cleanupRequests(deletedMovies)
-        mediaServerService.cleanupMovies(deletedMovies)
-        mediaServerService.updateLeavingSoon(cleanupType, MOVIES, cannotDeleteMovies, true)
-    }
-
-    protected fun deleteTvShows(toDeleteShows: List<LibraryItem>) {
-        sonarrService.removeEntries(toDeleteShows)
-
-        val cannotDeleteShow = toDeleteShows.filter { it.seeding }
-        val deletedShows = toDeleteShows.filter { !it.seeding }
-
-        // Calculate space freed from successfully deleted shows/seasons
-        val spaceFreed = deletedShows.sumOf { it.sizeInBytes }
-        if (deletedShows.isNotEmpty()) {
-            val type = if (applicationProperties.wholeTvShow) "shows" else "episodes"
-            metricsService.recordCleanup(type, deletedShows.size, spaceFreed)
-        }
-
-        jellyseerrService.cleanupRequests(deletedShows)
-        mediaServerService.cleanupTvShows(deletedShows)
-        mediaServerService.updateLeavingSoon(cleanupType, TV_SHOWS, cannotDeleteShow, true)
-=======
         val initialCount = toDeleteMovies.size
         val errors = mutableListOf<String>()
         
@@ -141,15 +104,21 @@
             val cannotDeleteMovies = toDeleteMovies.filter { it.seeding }
             val deletedMovies = toDeleteMovies.filter { !it.seeding }
 
+            // Calculate space freed from successfully deleted movies
+            val spaceFreed = deletedMovies.sumOf { it.sizeInBytes }
+            if (deletedMovies.isNotEmpty()) {
+                metricsService.recordCleanup("movies", deletedMovies.size, spaceFreed)
+            }
+
             jellyseerrService.cleanupRequests(deletedMovies)
             mediaServerService.cleanupMovies(deletedMovies)
             mediaServerService.updateLeavingSoon(cleanupType, MOVIES, cannotDeleteMovies, true)
             
-            sendCleanupNotification(deletedMovies.size, errors)
+            sendCleanupNotification(deletedMovies.size, errors, spaceFreed)
         } catch (e: Exception) {
             log.error("Error during movie cleanup", e)
             errors.add("Movie cleanup error: ${e.message}")
-            sendCleanupNotification(0, errors)
+            sendCleanupNotification(0, errors, 0L)
         }
     }
 
@@ -163,27 +132,31 @@
             val cannotDeleteShow = toDeleteShows.filter { it.seeding }
             val deletedShows = toDeleteShows.filter { !it.seeding }
 
+            // Calculate space freed from successfully deleted shows/seasons
+            val spaceFreed = deletedShows.sumOf { it.sizeInBytes }
+            if (deletedShows.isNotEmpty()) {
+                val type = if (applicationProperties.wholeTvShow) "shows" else "episodes"
+                metricsService.recordCleanup(type, deletedShows.size, spaceFreed)
+            }
+
             jellyseerrService.cleanupRequests(deletedShows)
             mediaServerService.cleanupTvShows(deletedShows)
             mediaServerService.updateLeavingSoon(cleanupType, TV_SHOWS, cannotDeleteShow, true)
             
-            sendCleanupNotification(deletedShows.size, errors)
+            sendCleanupNotification(deletedShows.size, errors, spaceFreed)
         } catch (e: Exception) {
             log.error("Error during TV show cleanup", e)
             errors.add("TV show cleanup error: ${e.message}")
-            sendCleanupNotification(0, errors)
+            sendCleanupNotification(0, errors, 0L)
         }
     }
     
-    private fun sendCleanupNotification(filesDeleted: Int, errors: List<String>) {
+    private fun sendCleanupNotification(filesDeleted: Int, errors: List<String>, spaceFreedBytes: Long = 0L) {
         try {
             val stats = CleanupStats(
                 cleanupType = cleanupType.name,
                 filesDeleted = filesDeleted,
-                spaceFreeGB = if (fileSystemProperties.access) {
-                    val filesystem = File(fileSystemProperties.freeSpaceCheckDir)
-                    filesystem.usableSpace.toDouble() / (1024.0 * 1024.0 * 1024.0)
-                } else 0.0,
+                spaceFreeGB = spaceFreedBytes.toDouble() / (1024.0 * 1024.0 * 1024.0),
                 dryRun = applicationProperties.dryRun,
                 errors = errors
             )
@@ -191,7 +164,6 @@
         } catch (e: Exception) {
             log.error("Error sending cleanup notification", e)
         }
->>>>>>> 00632988
     }
 
     private fun logKeep(item: LibraryItem) {
