# Janitorr Management UI

## Overview

The Janitorr Management UI provides a web-based interface to monitor and manually trigger cleanup functions. This allows administrators to:

- View the current system status and configuration
- Manually trigger any of the three cleanup schedules on-demand
- Monitor which cleanups have been executed
- See real-time feedback on cleanup operations

## Accessing the UI

Once Janitorr is running, access the management UI by navigating to:

```
http://<janitorr-host>:<port>/
```

The default port is **8978** (configurable in `application.yml`).

### Common Access URLs

**Local access:**
```
http://localhost:8978/
```

**Network access (replace with your server IP):**
```
http://192.168.1.100:8978/
```

**Docker container name (if on same network):**
```
http://janitorr:8978/
```

### Verifying the UI is Running

You can verify Janitorr is running by checking the health endpoint:
```bash
curl http://localhost:8978/health
```

<<<<<<< HEAD
If you get a connection error, check:
1. The container is running: `docker ps | grep janitorr`
2. The port is correctly mapped in your docker-compose.yml
3. The port matches the one in application.yml (`server.port`)
=======
## Configuration

### Enabling/Disabling the UI

The Management UI can be controlled through configuration:

**Via application.yml:**
```yaml
management:
  ui:
    enabled: true  # Set to false to disable the UI
```

**Via environment variable (recommended for Docker):**
```yaml
environment:
  - JANITORR_UI_ENABLED=true  # Set to false to disable
```

**Via Spring Boot command line:**
```bash
java -jar janitorr.jar --management.ui.enabled=true
```

### Configuration Variables

| Variable | Default | Description |
|----------|---------|-------------|
| `JANITORR_UI_ENABLED` | `true` | Enable/disable the Management UI |
| `SERVER_PORT` | `8080` | Internal port for the application |
| `MANAGEMENT_ENDPOINTS_WEB_EXPOSURE_INCLUDE` | `health,info,management` | Which endpoints to expose |
| `SPRING_PROFILES_ACTIVE` | - | Spring Boot profiles to activate |

### Startup Logging

Janitorr logs the UI status on startup:

```
INFO - Management UI is ENABLED and available at http://localhost:8080/
INFO - Management API endpoints available at http://localhost:8080/api/management/
```

Or when disabled:
```
INFO - Management UI is DISABLED by configuration (management.ui.enabled=false)
```

### Docker Compose Example

**With UI enabled (default):**
```yaml
services:
  janitorr:
    image: ghcr.io/carcheky/janitorr:jvm-stable
    environment:
      - JANITORR_UI_ENABLED=true
    ports:
      - "8080:8080"  # Expose UI port
```

**With UI disabled:**
```yaml
services:
  janitorr:
    image: ghcr.io/carcheky/janitorr:jvm-stable
    environment:
      - JANITORR_UI_ENABLED=false
    # No need to expose port 8080 if UI is disabled
```
>>>>>>> c605f7b8

## Features

The Management UI provides a clean, user-friendly interface for managing Janitorr.

### System Status

The status section displays:

- **Dry Run Mode**: Shows if Janitorr is running in dry-run mode (no actual deletions)
- **Run Once Mode**: Indicates if Janitorr will exit after completing all cleanups
- **Media Deletion**: Status of media-based cleanup (enabled/disabled)
- **Tag-Based Deletion**: Status of tag-based cleanup (enabled/disabled)
- **Episode Deletion**: Status of episode cleanup (enabled/disabled)

Status is automatically refreshed every 30 seconds, or you can manually refresh using the "Refresh Status" button.

The status values are color-coded:
- 🟢 **Green** - Feature is enabled and active
- 🔴 **Red** - Feature is disabled
- 🟡 **Yellow** - Dry-run mode is active (no deletions will occur)

### Manual Cleanup Actions

Three cleanup actions are available:

#### 1. Media Cleanup
Cleans up movies and TV shows based on configured age and disk space thresholds.

#### 2. Tag-Based Cleanup
Cleans up media based on configured tags and expiration schedules.

#### 3. Episode Cleanup
Cleans up individual episodes of shows tagged for episode-based cleanup, based on age and maximum episode count.

Each action shows:
- A description of what the cleanup does
- The last run status (Completed/Not yet)
- A button to manually trigger the cleanup

### Execution Feedback

When you trigger a cleanup:
1. The button shows "Running..." and is disabled during execution
2. A success or error message appears at the bottom of the page
3. The status is automatically refreshed after completion
4. The "Last Run" status is updated

## API Endpoints

The UI communicates with these REST API endpoints:

### GET /api/management/status
Returns the current system status and configuration.

**Response:**
```json
{
  "dryRun": true,
  "runOnce": false,
  "mediaDeletionEnabled": true,
  "tagBasedDeletionEnabled": true,
  "episodeDeletionEnabled": false,
  "hasMediaCleanupRun": true,
  "hasTagBasedCleanupRun": false,
  "hasWeeklyEpisodeCleanupRun": false,
  "timestamp": 1234567890
}
```

**Example:**
```bash
curl http://localhost:8978/api/management/status
```

**Response Fields:**
- `dryRun` - Whether Janitorr is in dry-run mode (true = no actual deletions)
- `runOnce` - Whether Janitorr will exit after completing all cleanups
- `mediaDeletionEnabled` - Media cleanup is configured and enabled
- `tagBasedDeletionEnabled` - Tag-based cleanup is configured and enabled
- `episodeDeletionEnabled` - Episode cleanup is configured and enabled
- `hasMediaCleanupRun` - Media cleanup has been executed at least once
- `hasTagBasedCleanupRun` - Tag-based cleanup has been executed at least once
- `hasWeeklyEpisodeCleanupRun` - Episode cleanup has been executed at least once
- `timestamp` - Current server timestamp in milliseconds

### POST /api/management/cleanup/media
Manually triggers the media cleanup schedule.

**Response:**
```json
{
  "success": true,
  "message": "Media cleanup completed successfully",
  "timestamp": 1234567890
}
```

**Example:**
```bash
curl -X POST http://localhost:8978/api/management/cleanup/media
```

### POST /api/management/cleanup/tag-based
Manually triggers the tag-based cleanup schedule.

**Example:**
```bash
curl -X POST http://localhost:8978/api/management/cleanup/tag-based
```

**Response:**
```json
{
  "success": true,
  "message": "Tag-based cleanup completed successfully",
  "timestamp": 1234567890
}
```

### POST /api/management/cleanup/episodes
Manually triggers the episode cleanup schedule.

**Example:**
```bash
curl -X POST http://localhost:8978/api/management/cleanup/episodes
```

**Response:**
```json
{
  "success": true,
  "message": "Episode cleanup completed successfully",
  "timestamp": 1234567890
}
```

### Error Responses

When an error occurs, all endpoints return:

```json
{
  "success": false,
  "message": "Error: <error details>",
  "timestamp": 1234567890
}
```

## Notes

- Manual triggers execute the same cleanup logic as the scheduled runs
- All cleanup operations respect the configured dry-run mode
- Cleanup operations are logged in the Janitorr logs
- Multiple cleanup operations can be triggered in sequence, but each must complete before starting the next
- The UI is excluded from the "leyden" profile (used for AOT cache compilation)

### Important: Spring Boot Profiles

**The Management UI will not be available if the `leyden` profile is active at runtime.**

The `leyden` profile is only used during Docker image builds for AOT cache generation. If you encounter 404 errors when accessing the Management UI or API endpoints:

1. Check that `SPRING_PROFILES_ACTIVE` environment variable does NOT include `leyden`
2. Remove `leyden` from your docker-compose.yml if present
3. Restart the container

**Default behavior (recommended):** Do not set `SPRING_PROFILES_ACTIVE` at all, which ensures the Management UI is enabled.

## Troubleshooting

### UI Shows 404 Not Found

**Problem:** Navigating to `http://<host>:<port>/` returns a 404 error.

**Possible Causes:**
1. **Native image without UI**: The Management UI is excluded from the native image build
2. **Incorrect URL**: Make sure you're accessing the root path `/` not `/ui` or other paths
3. **Wrong port**: Verify the port matches your `application.yml` configuration

**Solutions:**
1. **If using native image**, switch to the JVM image:
   ```yaml
   image: ghcr.io/carcheky/janitorr:jvm-stable
   ```
   The native image (`native-stable`) does not include the Management UI.

2. **Verify port configuration** in `application.yml`:
   ```yaml
   server:
     port: 8978
   ```

3. **Check Docker port mapping** in docker-compose.yml:
   ```yaml
   ports:
     - "8978:8978"  # host:container
   ```

### Connection Refused / Cannot Connect

**Problem:** Browser shows "Connection refused" or "Unable to connect".

**Possible Causes:**
1. Janitorr container is not running
2. Port is not published/mapped correctly
3. Firewall blocking the port
4. Container failed to start

**Solutions:**

1. **Check if container is running:**
   ```bash
   docker ps | grep janitorr
   ```
   If not running, check logs:
   ```bash
   docker logs janitorr
   ```

2. **Verify port mapping** (should show port in output):
   ```bash
   docker port janitorr
   ```

3. **Check application is listening:**
   ```bash
   docker exec janitorr netstat -tulpn | grep 8978
   ```

4. **Test from inside the container:**
   ```bash
   docker exec janitorr curl http://localhost:8978/
   ```

5. **Common fixes:**
   - Ensure `ports:` section exists in docker-compose.yml
   - Restart the container: `docker-compose restart janitorr`
   - Check firewall rules: `sudo ufw status`

### API Endpoints Return Errors

**Problem:** API calls return error messages or HTTP error codes.

**Common Error: "Media cleanup failed"**

**Possible Causes:**
1. Invalid configuration (missing API keys, wrong URLs)
2. Cannot connect to *arr services or media server
3. Permission issues with media files
4. Dry-run mode preventing operations

**Solutions:**

1. **Check container logs:**
   ```bash
   docker logs janitorr --tail 100
   ```

2. **Enable debug logging** in `application.yml`:
   ```yaml
   logging:
     level:
       com.github.schaka: DEBUG
   ```

3. **Verify configuration:**
   - API keys are correct
   - Service URLs are accessible from the container
   - Paths are correctly mapped

4. **Test API connectivity manually:**
   ```bash
   # Test Sonarr connection (from inside container)
   docker exec janitorr curl http://sonarr:8989/api/v3/system/status \
     -H "X-Api-Key: YOUR_API_KEY"
   ```

### UI Loads But Buttons Don't Work

**Problem:** UI appears but clicking cleanup buttons does nothing or shows errors.

**Possible Causes:**
1. JavaScript errors in browser console
2. CORS issues if using a reverse proxy
3. API endpoints not responding

**Solutions:**

1. **Open browser developer console** (F12) and check for errors

2. **Test API directly:**
   ```bash
   curl http://localhost:8978/api/management/status
   ```
   Should return JSON with status information.

3. **If using reverse proxy**, ensure WebSocket and API paths are correctly proxied:
   ```nginx
   # Nginx example
   location / {
       proxy_pass http://janitorr:8978;
       proxy_set_header Host $host;
       proxy_set_header X-Real-IP $remote_addr;
   }
   ```

### Status Shows All Cleanups Disabled

**Problem:** UI shows all cleanup types as disabled.

**Possible Causes:**
1. Cleanups not enabled in configuration
2. Missing required configuration (API keys, URLs)

**Solutions:**

1. **Enable cleanups in `application.yml`:**
   ```yaml
   media-cleanup:
     enabled: true
     schedule: "0 0 2 * * ?"
   
   tag-cleanup:
     enabled: true
     schedule: "0 0 3 * * ?"
   
   episode-cleanup:
     enabled: true
     schedule: "0 0 4 * * ?"
   ```

2. **Verify required services are configured:**
   - At least one *arr service (Sonarr or Radarr)
   - Jellyfin or Emby (optional but recommended)

### Manual Cleanup Does Nothing

**Problem:** Triggering manual cleanup returns success but nothing happens.

**Possible Causes:**
1. Dry-run mode is enabled (expected behavior)
2. No media meets deletion criteria
3. All media is excluded via tags

**Solutions:**

1. **Check dry-run mode** in `application.yml`:
   ```yaml
   dry-run: true  # Change to false to enable actual deletions
   ```
   When `dry-run: true`, Janitorr will log what it *would* delete but won't actually delete anything.

2. **Check the logs** to see what Janitorr is doing:
   ```bash
   docker logs janitorr --tail 100
   ```
   Look for messages like "Would delete" (dry-run) or "Deleting" (actual deletion).

3. **Verify media meets deletion criteria:**
   - Media is older than `minimum-days` threshold
   - Media doesn't have exclusion tags (`janitorr_keep`)
   - Disk usage exceeds threshold (if disk-aware deletion is enabled)

## Security Considerations

- The management UI has no authentication by default
- Consider using a reverse proxy with authentication if exposing to the internet
- The UI only provides read access to configuration and the ability to trigger cleanups
- No configuration changes can be made through the UI (configuration is read-only)

<<<<<<< HEAD
## Docker Image Compatibility

### JVM Image (Recommended)

**Image:** `ghcr.io/carcheky/janitorr:jvm-stable`

- ✅ **Includes Management UI**
- ✅ Fully supported and maintained
- ✅ Better compatibility with Spring Boot features
- Requires more memory (minimum 200MB, recommended 256MB)
- Slower initial startup (10-30 seconds)

**Use this image for:**
- Production deployments
- Full feature access including the Management UI
- Best compatibility and support

### Native Image (Deprecated)

**Image:** `ghcr.io/carcheky/janitorr:native-stable`

- ❌ **Does NOT include Management UI**
- ⚠️ Deprecated as of v1.9.0
- Lower memory footprint (~100MB less)
- Faster startup time
- Limited Spring Boot feature support

**Important:** The native image excludes the Management UI due to GraalVM native image compilation limitations. If you need the UI, use the JVM image.

### Choosing the Right Image

| Feature | JVM Image | Native Image |
|---------|-----------|--------------|
| Management UI | ✅ Yes | ❌ No |
| Memory Usage | 256MB recommended | ~150MB |
| Startup Time | 10-30s | 2-5s |
| Status | ✅ Supported | ⚠️ Deprecated |
| Recommended | ✅ Yes | ❌ No |

**Migration from Native to JVM:**

If you're currently using the native image and want the Management UI:

1. Change the image in docker-compose.yml:
   ```yaml
   # Old (native)
   image: ghcr.io/carcheky/janitorr:native-stable
   
   # New (JVM)
   image: ghcr.io/carcheky/janitorr:jvm-stable
   ```

2. Remove `SPRING_CONFIG_ADDITIONAL_LOCATION` if present (not needed for JVM image)

3. Increase memory limit:
   ```yaml
   mem_limit: 256M  # Increase from lower value
   ```

4. Restart the container:
   ```bash
   docker-compose pull
   docker-compose up -d
   ```

5. Access the UI at `http://<host>:8978/`

## Environment Variables

The Management UI uses the same port as the main application.

**Required variables:**
```yaml
environment:
  - THC_PATH=/health    # Health check endpoint
  - THC_PORT=8081       # Health check port
```

**Port configuration:**

The UI port is configured in `application.yml`:
```yaml
server:
  port: 8978  # Change this to use a different port
```

Map it in docker-compose.yml:
```yaml
ports:
  - "8978:8978"  # host_port:container_port
```

To use a different host port (e.g., 9000) while keeping container port 8978:
```yaml
ports:
  - "9000:8978"  # Access UI at http://localhost:9000/
```

## Additional Resources

- [Configuration Guide](docs/wiki/en/Configuration-Guide.md) - Detailed configuration options
- [Docker Compose Setup](docs/wiki/en/Docker-Compose-Setup.md) - Complete deployment guide
- [Troubleshooting](docs/wiki/en/Troubleshooting.md) - General troubleshooting
- [FAQ](docs/wiki/en/FAQ.md) - Frequently asked questions
=======
## Troubleshooting

### UI Not Accessible

If you cannot access the Management UI:

1. **Check if UI is enabled:**
   ```bash
   docker logs janitorr | grep "Management UI"
   ```
   Should show: `Management UI is ENABLED`

2. **Verify the port:**
   - Default port is `8080`
   - Check your port mapping in docker-compose.yml
   - Verify `SERVER_PORT` environment variable if you changed it

3. **Check the profile:**
   - The UI is disabled when using the `leyden` profile
   - Verify `SPRING_PROFILES_ACTIVE` does not contain `leyden`

4. **Verify configuration:**
   ```bash
   docker exec janitorr cat /config/application.yml | grep -A 3 "management:"
   ```

### UI Shows 404 Error

If accessing the root URL shows a 404:

1. Verify the UI is not disabled in configuration
2. Check that static resources are available (should be in the JAR)
3. Check logs for startup errors

### API Endpoints Return 404

If `/api/management/status` returns 404:

1. Verify `JANITORR_UI_ENABLED` is set to `true`
2. Check that you're not using the `leyden` profile
3. Verify the controller is loaded by checking startup logs

### How to Disable the UI

To run Janitorr without the Management UI:

**Method 1 - Environment Variable:**
```yaml
environment:
  - JANITORR_UI_ENABLED=false
```

**Method 2 - Configuration File:**
```yaml
management:
  ui:
    enabled: false
```

After disabling, you'll see in logs:
```
INFO - Management UI is DISABLED by configuration (management.ui.enabled=false)
```
>>>>>>> c605f7b8
<|MERGE_RESOLUTION|>--- conflicted
+++ resolved
@@ -43,82 +43,10 @@
 curl http://localhost:8978/health
 ```
 
-<<<<<<< HEAD
 If you get a connection error, check:
 1. The container is running: `docker ps | grep janitorr`
 2. The port is correctly mapped in your docker-compose.yml
 3. The port matches the one in application.yml (`server.port`)
-=======
-## Configuration
-
-### Enabling/Disabling the UI
-
-The Management UI can be controlled through configuration:
-
-**Via application.yml:**
-```yaml
-management:
-  ui:
-    enabled: true  # Set to false to disable the UI
-```
-
-**Via environment variable (recommended for Docker):**
-```yaml
-environment:
-  - JANITORR_UI_ENABLED=true  # Set to false to disable
-```
-
-**Via Spring Boot command line:**
-```bash
-java -jar janitorr.jar --management.ui.enabled=true
-```
-
-### Configuration Variables
-
-| Variable | Default | Description |
-|----------|---------|-------------|
-| `JANITORR_UI_ENABLED` | `true` | Enable/disable the Management UI |
-| `SERVER_PORT` | `8080` | Internal port for the application |
-| `MANAGEMENT_ENDPOINTS_WEB_EXPOSURE_INCLUDE` | `health,info,management` | Which endpoints to expose |
-| `SPRING_PROFILES_ACTIVE` | - | Spring Boot profiles to activate |
-
-### Startup Logging
-
-Janitorr logs the UI status on startup:
-
-```
-INFO - Management UI is ENABLED and available at http://localhost:8080/
-INFO - Management API endpoints available at http://localhost:8080/api/management/
-```
-
-Or when disabled:
-```
-INFO - Management UI is DISABLED by configuration (management.ui.enabled=false)
-```
-
-### Docker Compose Example
-
-**With UI enabled (default):**
-```yaml
-services:
-  janitorr:
-    image: ghcr.io/carcheky/janitorr:jvm-stable
-    environment:
-      - JANITORR_UI_ENABLED=true
-    ports:
-      - "8080:8080"  # Expose UI port
-```
-
-**With UI disabled:**
-```yaml
-services:
-  janitorr:
-    image: ghcr.io/carcheky/janitorr:jvm-stable
-    environment:
-      - JANITORR_UI_ENABLED=false
-    # No need to expose port 8080 if UI is disabled
-```
->>>>>>> c605f7b8
 
 ## Features
 
@@ -490,7 +418,6 @@
 - The UI only provides read access to configuration and the ability to trigger cleanups
 - No configuration changes can be made through the UI (configuration is read-only)
 
-<<<<<<< HEAD
 ## Docker Image Compatibility
 
 ### JVM Image (Recommended)
@@ -594,69 +521,4 @@
 - [Configuration Guide](docs/wiki/en/Configuration-Guide.md) - Detailed configuration options
 - [Docker Compose Setup](docs/wiki/en/Docker-Compose-Setup.md) - Complete deployment guide
 - [Troubleshooting](docs/wiki/en/Troubleshooting.md) - General troubleshooting
-- [FAQ](docs/wiki/en/FAQ.md) - Frequently asked questions
-=======
-## Troubleshooting
-
-### UI Not Accessible
-
-If you cannot access the Management UI:
-
-1. **Check if UI is enabled:**
-   ```bash
-   docker logs janitorr | grep "Management UI"
-   ```
-   Should show: `Management UI is ENABLED`
-
-2. **Verify the port:**
-   - Default port is `8080`
-   - Check your port mapping in docker-compose.yml
-   - Verify `SERVER_PORT` environment variable if you changed it
-
-3. **Check the profile:**
-   - The UI is disabled when using the `leyden` profile
-   - Verify `SPRING_PROFILES_ACTIVE` does not contain `leyden`
-
-4. **Verify configuration:**
-   ```bash
-   docker exec janitorr cat /config/application.yml | grep -A 3 "management:"
-   ```
-
-### UI Shows 404 Error
-
-If accessing the root URL shows a 404:
-
-1. Verify the UI is not disabled in configuration
-2. Check that static resources are available (should be in the JAR)
-3. Check logs for startup errors
-
-### API Endpoints Return 404
-
-If `/api/management/status` returns 404:
-
-1. Verify `JANITORR_UI_ENABLED` is set to `true`
-2. Check that you're not using the `leyden` profile
-3. Verify the controller is loaded by checking startup logs
-
-### How to Disable the UI
-
-To run Janitorr without the Management UI:
-
-**Method 1 - Environment Variable:**
-```yaml
-environment:
-  - JANITORR_UI_ENABLED=false
-```
-
-**Method 2 - Configuration File:**
-```yaml
-management:
-  ui:
-    enabled: false
-```
-
-After disabling, you'll see in logs:
-```
-INFO - Management UI is DISABLED by configuration (management.ui.enabled=false)
-```
->>>>>>> c605f7b8
+- [FAQ](docs/wiki/en/FAQ.md) - Frequently asked questions