# Janitorr Management UI ✅

## ✨ Status: Fully Functional and Ready to Use!

**The Janitorr Management UI is completely functional and available in all JVM images!**

![Management UI Status](https://img.shields.io/badge/Status-✅%20Working%20Perfectly-brightgreen.svg?style=for-the-badge)

## Overview

The Janitorr Management UI provides a **fully functional** web-based interface to monitor and manually trigger cleanup functions. This powerful tool allows administrators to:

- **View real-time analytics**: Dashboard with cleanup statistics, charts, and visualizations
- **Monitor system metrics**: Track total files deleted, space freed, and media type distribution
- **View the current system status and configuration**
- **Manually trigger any of the three cleanup schedules on-demand**
- **Monitor which cleanups have been executed**
- **See real-time feedback on cleanup operations**

## Accessing the UI ✅

**The Management UI is working and accessible!**

Once Janitorr is running, access the management UI by navigating to:

```
http://<janitorr-host>:<port>/
```

<<<<<<< HEAD
The default port is **8978** (configurable in `application.yml`).
=======
For example, if running locally on port 8978 (default):
```
http://localhost:8978/
```

**Status:** All endpoints are functional and returning correct data!

- ✅ Main UI: `http://localhost:8978/`
- ✅ API Status: `http://localhost:8978/api/management/status`
- ✅ Manual Cleanups: Available via UI buttons

## Configuration
>>>>>>> 0dd2d297

### Common Access URLs

**Local access:**
```
http://localhost:8978/
```

**Network access (replace with your server IP):**
```
http://192.168.1.100:8978/
```

**Docker container name (if on same network):**
```
http://janitorr:8978/
```

### Verifying the UI is Running

<<<<<<< HEAD
You can verify Janitorr is running by checking the health endpoint:
```bash
curl http://localhost:8978/health
```

If you get a connection error, check:
1. The container is running: `docker ps | grep janitorr`
2. The port is correctly mapped in your docker-compose.yml
3. The port matches the one in application.yml (`server.port`)
=======
**✅ Working Configuration (JVM Image - Recommended):**
```yaml
services:
  janitorr:
    image: ghcr.io/carcheky/janitorr:jvm-stable  # Also works: jvm-main for latest
    environment:
      - JANITORR_UI_ENABLED=true  # UI enabled by default
    ports:
      - "8978:8978"  # Expose UI port - Access at http://localhost:8978/
    volumes:
      - /appdata/janitorr/config/application.yml:/config/application.yml
      - /appdata/janitorr/logs:/logs
      - /share_media:/data
```

**After starting:** Navigate to `http://localhost:8978/` to access the Management UI!

**With UI disabled:**
```yaml
services:
  janitorr:
    image: ghcr.io/carcheky/janitorr:jvm-stable
    environment:
      - JANITORR_UI_ENABLED=false
    # No need to expose port 8080 if UI is disabled
```
>>>>>>> 0dd2d297

## Features ✅

**All features are working perfectly!**

### Dashboard Analytics

The dashboard provides real-time analytics and visualizations of cleanup operations:

#### Quick Stats Cards
- **Total Files Deleted**: Cumulative count of all deleted files
- **Space Freed**: Total disk space recovered (displayed in GB)
- **Movies Cleaned**: Number of movies removed
- **Shows Cleaned**: Number of TV shows removed

#### Cleanup Activity Chart
A dual-axis bar chart showing:
- Files deleted per day (left axis)
- Space freed per day in GB (right axis)
- Shows the last 30 cleanup events aggregated by date

#### Media Type Distribution Chart
A doughnut chart displaying:
- Breakdown of deletions by media type (movies, shows, episodes)
- Visual representation of cleanup patterns

**Note:** Dashboard data is stored in-memory and will reset on application restart. Charts auto-refresh every 30 seconds.

The Management UI provides a clean, user-friendly interface for managing Janitorr.

### System Status

The status section displays:

- **Dry Run Mode**: Shows if Janitorr is running in dry-run mode (no actual deletions) ✅
- **Run Once Mode**: Indicates if Janitorr will exit after completing all cleanups ✅
- **Media Deletion**: Status of media-based cleanup (enabled/disabled) ✅
- **Tag-Based Deletion**: Status of tag-based cleanup (enabled/disabled) ✅
- **Episode Deletion**: Status of episode cleanup (enabled/disabled) ✅

Status is automatically refreshed every 30 seconds, or you can manually refresh using the "Refresh Status" button.

<<<<<<< HEAD
The status values are color-coded:
- 🟢 **Green** - Feature is enabled and active
- 🔴 **Red** - Feature is disabled
- 🟡 **Yellow** - Dry-run mode is active (no deletions will occur)

### Manual Cleanup Actions
=======
### Manual Cleanup Actions ✅
>>>>>>> 0dd2d297

Three cleanup actions are available and **working perfectly**:

#### 1. Media Cleanup ✅
Cleans up movies and TV shows based on configured age and disk space thresholds.

#### 2. Tag-Based Cleanup ✅
Cleans up media based on configured tags and expiration schedules.

#### 3. Episode Cleanup ✅
Cleans up individual episodes of shows tagged for episode-based cleanup, based on age and maximum episode count.

Each action shows:
- A description of what the cleanup does ✅
- The last run status (Completed/Not yet) ✅
- A button to manually trigger the cleanup ✅

### Execution Feedback ✅

When you trigger a cleanup:
1. The button shows "Running..." and is disabled during execution ✅
2. A success or error message appears at the bottom of the page ✅
3. The status is automatically refreshed after completion ✅
4. The "Last Run" status is updated ✅

## API Endpoints ✅

**All API endpoints are fully functional and tested!**

The UI communicates with these REST API endpoints:

### GET /api/management/status
Returns the current system status and configuration.

**Working Example:**
```bash
curl http://localhost:8978/api/management/status
```

**Successful Response:**
```json
{
  "dryRun": true,
  "runOnce": false,
  "mediaDeletionEnabled": true,
  "tagBasedDeletionEnabled": true,
  "episodeDeletionEnabled": false,
  "hasMediaCleanupRun": true,
  "hasTagBasedCleanupRun": false,
  "hasWeeklyEpisodeCleanupRun": false,
  "timestamp": 1234567890
}
```

<<<<<<< HEAD
**Example:**
```bash
curl http://localhost:8978/api/management/status
```

**Response Fields:**
- `dryRun` - Whether Janitorr is in dry-run mode (true = no actual deletions)
- `runOnce` - Whether Janitorr will exit after completing all cleanups
- `mediaDeletionEnabled` - Media cleanup is configured and enabled
- `tagBasedDeletionEnabled` - Tag-based cleanup is configured and enabled
- `episodeDeletionEnabled` - Episode cleanup is configured and enabled
- `hasMediaCleanupRun` - Media cleanup has been executed at least once
- `hasTagBasedCleanupRun` - Tag-based cleanup has been executed at least once
- `hasWeeklyEpisodeCleanupRun` - Episode cleanup has been executed at least once
- `timestamp` - Current server timestamp in milliseconds
=======
### GET /api/management/metrics/summary
Returns summary statistics for all cleanup operations.

**Response:**
```json
{
  "totalFilesDeleted": 150,
  "totalSpaceFreed": 50000000000,
  "totalSpaceFreedGB": "46.57",
  "mediaTypeCounts": {
    "movies": 50,
    "shows": 30,
    "episodes": 70
  },
  "timestamp": 1234567890
}
```

### GET /api/management/metrics/cleanup-history
Returns the cleanup history events (last 100 events).

**Response:**
```json
{
  "events": [
    {
      "timestamp": "2024-01-15T10:30:00",
      "type": "movies",
      "filesDeleted": 5,
      "spaceFreed": 15000000000
    }
  ],
  "timestamp": 1234567890
}
```

### GET /api/management/metrics/media-types
Returns media type distribution.

**Response:**
```json
{
  "distribution": {
    "movies": 50,
    "shows": 30,
    "episodes": 70
  },
  "timestamp": 1234567890
}
```
>>>>>>> 0dd2d297

### POST /api/management/cleanup/media
Manually triggers the media cleanup schedule.

**Working Example:**
```bash
curl -X POST http://localhost:8978/api/management/cleanup/media
```

**Successful Response:**
```json
{
  "success": true,
  "message": "Media cleanup completed successfully",
  "timestamp": 1234567890
}
```

**Example:**
```bash
curl -X POST http://localhost:8978/api/management/cleanup/media
```

### POST /api/management/cleanup/tag-based
Manually triggers the tag-based cleanup schedule.

<<<<<<< HEAD
**Example:**
=======
**Working Example:**
>>>>>>> 0dd2d297
```bash
curl -X POST http://localhost:8978/api/management/cleanup/tag-based
```

<<<<<<< HEAD
**Response:**
```json
{
  "success": true,
  "message": "Tag-based cleanup completed successfully",
  "timestamp": 1234567890
}
```

### POST /api/management/cleanup/episodes
Manually triggers the episode cleanup schedule.

**Example:**
=======
### POST /api/management/cleanup/episodes
Manually triggers the episode cleanup schedule.

**Working Example:**
>>>>>>> 0dd2d297
```bash
curl -X POST http://localhost:8978/api/management/cleanup/episodes
```

<<<<<<< HEAD
**Response:**
```json
{
  "success": true,
  "message": "Episode cleanup completed successfully",
  "timestamp": 1234567890
}
```

### Error Responses

When an error occurs, all endpoints return:

```json
{
  "success": false,
  "message": "Error: <error details>",
  "timestamp": 1234567890
}
```

=======
>>>>>>> 0dd2d297
## Notes

- Manual triggers execute the same cleanup logic as the scheduled runs
- All cleanup operations respect the configured dry-run mode
- Cleanup operations are logged in the Janitorr logs
- Multiple cleanup operations can be triggered in sequence, but each must complete before starting the next
- The UI is excluded from the "leyden" profile (used for AOT cache compilation)

### Important: Spring Boot Profiles

**The Management UI will not be available if the `leyden` profile is active at runtime.**

The `leyden` profile is only used during Docker image builds for AOT cache generation. If you encounter 404 errors when accessing the Management UI or API endpoints:

1. Check that `SPRING_PROFILES_ACTIVE` environment variable does NOT include `leyden`
2. Remove `leyden` from your docker-compose.yml if present
3. Restart the container

**Default behavior (recommended):** Do not set `SPRING_PROFILES_ACTIVE` at all, which ensures the Management UI is enabled.

## Troubleshooting

### UI Shows 404 Not Found

**Problem:** Navigating to `http://<host>:<port>/` returns a 404 error.

**Possible Causes:**
1. **Native image without UI**: The Management UI is excluded from the native image build
2. **Incorrect URL**: Make sure you're accessing the root path `/` not `/ui` or other paths
3. **Wrong port**: Verify the port matches your `application.yml` configuration

**Solutions:**
1. **If using native image**, switch to the JVM image:
   ```yaml
   image: ghcr.io/carcheky/janitorr:jvm-stable
   ```
   The native image (`native-stable`) does not include the Management UI.

2. **Verify port configuration** in `application.yml`:
   ```yaml
   server:
     port: 8978
   ```

3. **Check Docker port mapping** in docker-compose.yml:
   ```yaml
   ports:
     - "8978:8978"  # host:container
   ```

### Connection Refused / Cannot Connect

**Problem:** Browser shows "Connection refused" or "Unable to connect".

**Possible Causes:**
1. Janitorr container is not running
2. Port is not published/mapped correctly
3. Firewall blocking the port
4. Container failed to start

**Solutions:**

1. **Check if container is running:**
   ```bash
   docker ps | grep janitorr
   ```
   If not running, check logs:
   ```bash
   docker logs janitorr
   ```

2. **Verify port mapping** (should show port in output):
   ```bash
   docker port janitorr
   ```

3. **Check application is listening:**
   ```bash
   docker exec janitorr netstat -tulpn | grep 8978
   ```

4. **Test from inside the container:**
   ```bash
   docker exec janitorr curl http://localhost:8978/
   ```

5. **Common fixes:**
   - Ensure `ports:` section exists in docker-compose.yml
   - Restart the container: `docker-compose restart janitorr`
   - Check firewall rules: `sudo ufw status`

### API Endpoints Return Errors

**Problem:** API calls return error messages or HTTP error codes.

**Common Error: "Media cleanup failed"**

**Possible Causes:**
1. Invalid configuration (missing API keys, wrong URLs)
2. Cannot connect to *arr services or media server
3. Permission issues with media files
4. Dry-run mode preventing operations

**Solutions:**

1. **Check container logs:**
   ```bash
   docker logs janitorr --tail 100
   ```

2. **Enable debug logging** in `application.yml`:
   ```yaml
   logging:
     level:
       com.github.schaka: DEBUG
   ```

3. **Verify configuration:**
   - API keys are correct
   - Service URLs are accessible from the container
   - Paths are correctly mapped

4. **Test API connectivity manually:**
   ```bash
   # Test Sonarr connection (from inside container)
   docker exec janitorr curl http://sonarr:8989/api/v3/system/status \
     -H "X-Api-Key: YOUR_API_KEY"
   ```

### UI Loads But Buttons Don't Work

**Problem:** UI appears but clicking cleanup buttons does nothing or shows errors.

**Possible Causes:**
1. JavaScript errors in browser console
2. CORS issues if using a reverse proxy
3. API endpoints not responding

**Solutions:**

1. **Open browser developer console** (F12) and check for errors

2. **Test API directly:**
   ```bash
   curl http://localhost:8978/api/management/status
   ```
   Should return JSON with status information.

3. **If using reverse proxy**, ensure WebSocket and API paths are correctly proxied:
   ```nginx
   # Nginx example
   location / {
       proxy_pass http://janitorr:8978;
       proxy_set_header Host $host;
       proxy_set_header X-Real-IP $remote_addr;
   }
   ```

### Status Shows All Cleanups Disabled

**Problem:** UI shows all cleanup types as disabled.

**Possible Causes:**
1. Cleanups not enabled in configuration
2. Missing required configuration (API keys, URLs)

**Solutions:**

1. **Enable cleanups in `application.yml`:**
   ```yaml
   media-cleanup:
     enabled: true
     schedule: "0 0 2 * * ?"
   
   tag-cleanup:
     enabled: true
     schedule: "0 0 3 * * ?"
   
   episode-cleanup:
     enabled: true
     schedule: "0 0 4 * * ?"
   ```

2. **Verify required services are configured:**
   - At least one *arr service (Sonarr or Radarr)
   - Jellyfin or Emby (optional but recommended)

### Manual Cleanup Does Nothing

**Problem:** Triggering manual cleanup returns success but nothing happens.

**Possible Causes:**
1. Dry-run mode is enabled (expected behavior)
2. No media meets deletion criteria
3. All media is excluded via tags

**Solutions:**

1. **Check dry-run mode** in `application.yml`:
   ```yaml
   dry-run: true  # Change to false to enable actual deletions
   ```
   When `dry-run: true`, Janitorr will log what it *would* delete but won't actually delete anything.

2. **Check the logs** to see what Janitorr is doing:
   ```bash
   docker logs janitorr --tail 100
   ```
   Look for messages like "Would delete" (dry-run) or "Deleting" (actual deletion).

3. **Verify media meets deletion criteria:**
   - Media is older than `minimum-days` threshold
   - Media doesn't have exclusion tags (`janitorr_keep`)
   - Disk usage exceeds threshold (if disk-aware deletion is enabled)

## Security Considerations

- The management UI has no authentication by default
- Consider using a reverse proxy with authentication if exposing to the internet
- The UI only provides read access to configuration and the ability to trigger cleanups
- No configuration changes can be made through the UI (configuration is read-only)

## Docker Image Compatibility

### JVM Image (Recommended)

<<<<<<< HEAD
**Image:** `ghcr.io/carcheky/janitorr:jvm-stable`
=======
**Note:** The Management UI is fully functional in the latest releases. If you cannot access it, please verify your configuration.

If you cannot access the Management UI:
>>>>>>> 0dd2d297

- ✅ **Includes Management UI**
- ✅ Fully supported and maintained
- ✅ Better compatibility with Spring Boot features
- Requires more memory (minimum 200MB, recommended 256MB)
- Slower initial startup (10-30 seconds)

<<<<<<< HEAD
**Use this image for:**
- Production deployments
- Full feature access including the Management UI
- Best compatibility and support

### Native Image (Deprecated)

**Image:** `ghcr.io/carcheky/janitorr:native-stable`

- ❌ **Does NOT include Management UI**
- ⚠️ Deprecated as of v1.9.0
- Lower memory footprint (~100MB less)
- Faster startup time
- Limited Spring Boot feature support

**Important:** The native image excludes the Management UI due to GraalVM native image compilation limitations. If you need the UI, use the JVM image.

### Choosing the Right Image

| Feature | JVM Image | Native Image |
|---------|-----------|--------------|
| Management UI | ✅ Yes | ❌ No |
| Memory Usage | 256MB recommended | ~150MB |
| Startup Time | 10-30s | 2-5s |
| Status | ✅ Supported | ⚠️ Deprecated |
| Recommended | ✅ Yes | ❌ No |

**Migration from Native to JVM:**

If you're currently using the native image and want the Management UI:

1. Change the image in docker-compose.yml:
   ```yaml
   # Old (native)
   image: ghcr.io/carcheky/janitorr:native-stable
   
   # New (JVM)
   image: ghcr.io/carcheky/janitorr:jvm-stable
   ```

2. Remove `SPRING_CONFIG_ADDITIONAL_LOCATION` if present (not needed for JVM image)

3. Increase memory limit:
   ```yaml
   mem_limit: 256M  # Increase from lower value
   ```

4. Restart the container:
   ```bash
   docker-compose pull
   docker-compose up -d
   ```

5. Access the UI at `http://<host>:8978/`
=======
2. **Verify the port mapping:**
   - Default port is `8978`
   - Check your port mapping in docker-compose.yml
   - Verify `SERVER_PORT` environment variable if you changed it

3. **Check the Docker image:**
   - Use `ghcr.io/carcheky/janitorr:jvm-stable` or `jvm-main`
   - Ensure you're not using an old image version
   
4. **Verify you can access the container:**
   ```bash
   curl http://localhost:8978/api/management/status
   ```
   Should return JSON with system status.

### Common Issues (Now Resolved!) ✅

The following issues have been **fixed in current releases**:

- ✅ **404 on root path** - FIXED: Root controller now properly forwards to index.html
- ✅ **404 on API endpoints** - FIXED: All management API endpoints working
- ✅ **Static resources not loading** - FIXED: CSS, JS, and HTML properly served

**If you're experiencing these issues:**
1. Update to the latest image: `ghcr.io/carcheky/janitorr:jvm-stable`
2. Restart your container: `docker-compose restart janitorr`
3. Clear browser cache and reload
>>>>>>> 0dd2d297

## Environment Variables

The Management UI uses the same port as the main application.

**Required variables:**
```yaml
environment:
  - THC_PATH=/health    # Health check endpoint
  - THC_PORT=8081       # Health check port
```

**Port configuration:**

The UI port is configured in `application.yml`:
```yaml
server:
  port: 8978  # Change this to use a different port
```

Map it in docker-compose.yml:
```yaml
ports:
  - "8978:8978"  # host_port:container_port
```

To use a different host port (e.g., 9000) while keeping container port 8978:
```yaml
ports:
  - "9000:8978"  # Access UI at http://localhost:9000/
```

## Additional Resources

- [Configuration Guide](docs/wiki/en/Configuration-Guide.md) - Detailed configuration options
- [Docker Compose Setup](docs/wiki/en/Docker-Compose-Setup.md) - Complete deployment guide
- [Troubleshooting](docs/wiki/en/Troubleshooting.md) - General troubleshooting
- [FAQ](docs/wiki/en/FAQ.md) - Frequently asked questions<|MERGE_RESOLUTION|>--- conflicted
+++ resolved
@@ -27,9 +27,6 @@
 http://<janitorr-host>:<port>/
 ```
 
-<<<<<<< HEAD
-The default port is **8978** (configurable in `application.yml`).
-=======
 For example, if running locally on port 8978 (default):
 ```
 http://localhost:8978/
@@ -42,38 +39,54 @@
 - ✅ Manual Cleanups: Available via UI buttons
 
 ## Configuration
->>>>>>> 0dd2d297
-
-### Common Access URLs
-
-**Local access:**
-```
-http://localhost:8978/
-```
-
-**Network access (replace with your server IP):**
-```
-http://192.168.1.100:8978/
-```
-
-**Docker container name (if on same network):**
-```
-http://janitorr:8978/
-```
-
-### Verifying the UI is Running
-
-<<<<<<< HEAD
-You can verify Janitorr is running by checking the health endpoint:
-```bash
-curl http://localhost:8978/health
-```
-
-If you get a connection error, check:
-1. The container is running: `docker ps | grep janitorr`
-2. The port is correctly mapped in your docker-compose.yml
-3. The port matches the one in application.yml (`server.port`)
-=======
+
+### Enabling/Disabling the UI
+
+The Management UI can be controlled through configuration:
+
+**Via application.yml:**
+```yaml
+management:
+  ui:
+    enabled: true  # Set to false to disable the UI
+```
+
+**Via environment variable (recommended for Docker):**
+```yaml
+environment:
+  - JANITORR_UI_ENABLED=true  # Set to false to disable
+```
+
+**Via Spring Boot command line:**
+```bash
+java -jar janitorr.jar --management.ui.enabled=true
+```
+
+### Configuration Variables
+
+| Variable | Default | Description |
+|----------|---------|-------------|
+| `JANITORR_UI_ENABLED` | `true` | Enable/disable the Management UI |
+| `SERVER_PORT` | `8080` | Internal port for the application |
+| `MANAGEMENT_ENDPOINTS_WEB_EXPOSURE_INCLUDE` | `health,info,management` | Which endpoints to expose |
+| `SPRING_PROFILES_ACTIVE` | - | Spring Boot profiles to activate |
+
+### Startup Logging
+
+Janitorr logs the UI status on startup:
+
+```
+INFO - Management UI is ENABLED and available at http://localhost:8080/
+INFO - Management API endpoints available at http://localhost:8080/api/management/
+```
+
+Or when disabled:
+```
+INFO - Management UI is DISABLED by configuration (management.ui.enabled=false)
+```
+
+### Docker Compose Example
+
 **✅ Working Configuration (JVM Image - Recommended):**
 ```yaml
 services:
@@ -100,7 +113,6 @@
       - JANITORR_UI_ENABLED=false
     # No need to expose port 8080 if UI is disabled
 ```
->>>>>>> 0dd2d297
 
 ## Features ✅
 
@@ -129,8 +141,6 @@
 
 **Note:** Dashboard data is stored in-memory and will reset on application restart. Charts auto-refresh every 30 seconds.
 
-The Management UI provides a clean, user-friendly interface for managing Janitorr.
-
 ### System Status
 
 The status section displays:
@@ -143,16 +153,7 @@
 
 Status is automatically refreshed every 30 seconds, or you can manually refresh using the "Refresh Status" button.
 
-<<<<<<< HEAD
-The status values are color-coded:
-- 🟢 **Green** - Feature is enabled and active
-- 🔴 **Red** - Feature is disabled
-- 🟡 **Yellow** - Dry-run mode is active (no deletions will occur)
-
-### Manual Cleanup Actions
-=======
 ### Manual Cleanup Actions ✅
->>>>>>> 0dd2d297
 
 Three cleanup actions are available and **working perfectly**:
 
@@ -207,23 +208,6 @@
 }
 ```
 
-<<<<<<< HEAD
-**Example:**
-```bash
-curl http://localhost:8978/api/management/status
-```
-
-**Response Fields:**
-- `dryRun` - Whether Janitorr is in dry-run mode (true = no actual deletions)
-- `runOnce` - Whether Janitorr will exit after completing all cleanups
-- `mediaDeletionEnabled` - Media cleanup is configured and enabled
-- `tagBasedDeletionEnabled` - Tag-based cleanup is configured and enabled
-- `episodeDeletionEnabled` - Episode cleanup is configured and enabled
-- `hasMediaCleanupRun` - Media cleanup has been executed at least once
-- `hasTagBasedCleanupRun` - Tag-based cleanup has been executed at least once
-- `hasWeeklyEpisodeCleanupRun` - Episode cleanup has been executed at least once
-- `timestamp` - Current server timestamp in milliseconds
-=======
 ### GET /api/management/metrics/summary
 Returns summary statistics for all cleanup operations.
 
@@ -274,7 +258,6 @@
   "timestamp": 1234567890
 }
 ```
->>>>>>> 0dd2d297
 
 ### POST /api/management/cleanup/media
 Manually triggers the media cleanup schedule.
@@ -293,71 +276,22 @@
 }
 ```
 
-**Example:**
-```bash
-curl -X POST http://localhost:8978/api/management/cleanup/media
-```
-
 ### POST /api/management/cleanup/tag-based
 Manually triggers the tag-based cleanup schedule.
 
-<<<<<<< HEAD
-**Example:**
-=======
 **Working Example:**
->>>>>>> 0dd2d297
 ```bash
 curl -X POST http://localhost:8978/api/management/cleanup/tag-based
-```
-
-<<<<<<< HEAD
-**Response:**
-```json
-{
-  "success": true,
-  "message": "Tag-based cleanup completed successfully",
-  "timestamp": 1234567890
-}
 ```
 
 ### POST /api/management/cleanup/episodes
 Manually triggers the episode cleanup schedule.
 
-**Example:**
-=======
-### POST /api/management/cleanup/episodes
-Manually triggers the episode cleanup schedule.
-
 **Working Example:**
->>>>>>> 0dd2d297
 ```bash
 curl -X POST http://localhost:8978/api/management/cleanup/episodes
 ```
 
-<<<<<<< HEAD
-**Response:**
-```json
-{
-  "success": true,
-  "message": "Episode cleanup completed successfully",
-  "timestamp": 1234567890
-}
-```
-
-### Error Responses
-
-When an error occurs, all endpoints return:
-
-```json
-{
-  "success": false,
-  "message": "Error: <error details>",
-  "timestamp": 1234567890
-}
-```
-
-=======
->>>>>>> 0dd2d297
 ## Notes
 
 - Manual triggers execute the same cleanup logic as the scheduled runs
@@ -378,201 +312,6 @@
 
 **Default behavior (recommended):** Do not set `SPRING_PROFILES_ACTIVE` at all, which ensures the Management UI is enabled.
 
-## Troubleshooting
-
-### UI Shows 404 Not Found
-
-**Problem:** Navigating to `http://<host>:<port>/` returns a 404 error.
-
-**Possible Causes:**
-1. **Native image without UI**: The Management UI is excluded from the native image build
-2. **Incorrect URL**: Make sure you're accessing the root path `/` not `/ui` or other paths
-3. **Wrong port**: Verify the port matches your `application.yml` configuration
-
-**Solutions:**
-1. **If using native image**, switch to the JVM image:
-   ```yaml
-   image: ghcr.io/carcheky/janitorr:jvm-stable
-   ```
-   The native image (`native-stable`) does not include the Management UI.
-
-2. **Verify port configuration** in `application.yml`:
-   ```yaml
-   server:
-     port: 8978
-   ```
-
-3. **Check Docker port mapping** in docker-compose.yml:
-   ```yaml
-   ports:
-     - "8978:8978"  # host:container
-   ```
-
-### Connection Refused / Cannot Connect
-
-**Problem:** Browser shows "Connection refused" or "Unable to connect".
-
-**Possible Causes:**
-1. Janitorr container is not running
-2. Port is not published/mapped correctly
-3. Firewall blocking the port
-4. Container failed to start
-
-**Solutions:**
-
-1. **Check if container is running:**
-   ```bash
-   docker ps | grep janitorr
-   ```
-   If not running, check logs:
-   ```bash
-   docker logs janitorr
-   ```
-
-2. **Verify port mapping** (should show port in output):
-   ```bash
-   docker port janitorr
-   ```
-
-3. **Check application is listening:**
-   ```bash
-   docker exec janitorr netstat -tulpn | grep 8978
-   ```
-
-4. **Test from inside the container:**
-   ```bash
-   docker exec janitorr curl http://localhost:8978/
-   ```
-
-5. **Common fixes:**
-   - Ensure `ports:` section exists in docker-compose.yml
-   - Restart the container: `docker-compose restart janitorr`
-   - Check firewall rules: `sudo ufw status`
-
-### API Endpoints Return Errors
-
-**Problem:** API calls return error messages or HTTP error codes.
-
-**Common Error: "Media cleanup failed"**
-
-**Possible Causes:**
-1. Invalid configuration (missing API keys, wrong URLs)
-2. Cannot connect to *arr services or media server
-3. Permission issues with media files
-4. Dry-run mode preventing operations
-
-**Solutions:**
-
-1. **Check container logs:**
-   ```bash
-   docker logs janitorr --tail 100
-   ```
-
-2. **Enable debug logging** in `application.yml`:
-   ```yaml
-   logging:
-     level:
-       com.github.schaka: DEBUG
-   ```
-
-3. **Verify configuration:**
-   - API keys are correct
-   - Service URLs are accessible from the container
-   - Paths are correctly mapped
-
-4. **Test API connectivity manually:**
-   ```bash
-   # Test Sonarr connection (from inside container)
-   docker exec janitorr curl http://sonarr:8989/api/v3/system/status \
-     -H "X-Api-Key: YOUR_API_KEY"
-   ```
-
-### UI Loads But Buttons Don't Work
-
-**Problem:** UI appears but clicking cleanup buttons does nothing or shows errors.
-
-**Possible Causes:**
-1. JavaScript errors in browser console
-2. CORS issues if using a reverse proxy
-3. API endpoints not responding
-
-**Solutions:**
-
-1. **Open browser developer console** (F12) and check for errors
-
-2. **Test API directly:**
-   ```bash
-   curl http://localhost:8978/api/management/status
-   ```
-   Should return JSON with status information.
-
-3. **If using reverse proxy**, ensure WebSocket and API paths are correctly proxied:
-   ```nginx
-   # Nginx example
-   location / {
-       proxy_pass http://janitorr:8978;
-       proxy_set_header Host $host;
-       proxy_set_header X-Real-IP $remote_addr;
-   }
-   ```
-
-### Status Shows All Cleanups Disabled
-
-**Problem:** UI shows all cleanup types as disabled.
-
-**Possible Causes:**
-1. Cleanups not enabled in configuration
-2. Missing required configuration (API keys, URLs)
-
-**Solutions:**
-
-1. **Enable cleanups in `application.yml`:**
-   ```yaml
-   media-cleanup:
-     enabled: true
-     schedule: "0 0 2 * * ?"
-   
-   tag-cleanup:
-     enabled: true
-     schedule: "0 0 3 * * ?"
-   
-   episode-cleanup:
-     enabled: true
-     schedule: "0 0 4 * * ?"
-   ```
-
-2. **Verify required services are configured:**
-   - At least one *arr service (Sonarr or Radarr)
-   - Jellyfin or Emby (optional but recommended)
-
-### Manual Cleanup Does Nothing
-
-**Problem:** Triggering manual cleanup returns success but nothing happens.
-
-**Possible Causes:**
-1. Dry-run mode is enabled (expected behavior)
-2. No media meets deletion criteria
-3. All media is excluded via tags
-
-**Solutions:**
-
-1. **Check dry-run mode** in `application.yml`:
-   ```yaml
-   dry-run: true  # Change to false to enable actual deletions
-   ```
-   When `dry-run: true`, Janitorr will log what it *would* delete but won't actually delete anything.
-
-2. **Check the logs** to see what Janitorr is doing:
-   ```bash
-   docker logs janitorr --tail 100
-   ```
-   Look for messages like "Would delete" (dry-run) or "Deleting" (actual deletion).
-
-3. **Verify media meets deletion criteria:**
-   - Media is older than `minimum-days` threshold
-   - Media doesn't have exclusion tags (`janitorr_keep`)
-   - Disk usage exceeds threshold (if disk-aware deletion is enabled)
-
 ## Security Considerations
 
 - The management UI has no authentication by default
@@ -580,80 +319,20 @@
 - The UI only provides read access to configuration and the ability to trigger cleanups
 - No configuration changes can be made through the UI (configuration is read-only)
 
-## Docker Image Compatibility
-
-### JVM Image (Recommended)
-
-<<<<<<< HEAD
-**Image:** `ghcr.io/carcheky/janitorr:jvm-stable`
-=======
+## Troubleshooting
+
+### UI Not Accessible
+
 **Note:** The Management UI is fully functional in the latest releases. If you cannot access it, please verify your configuration.
 
 If you cannot access the Management UI:
->>>>>>> 0dd2d297
-
-- ✅ **Includes Management UI**
-- ✅ Fully supported and maintained
-- ✅ Better compatibility with Spring Boot features
-- Requires more memory (minimum 200MB, recommended 256MB)
-- Slower initial startup (10-30 seconds)
-
-<<<<<<< HEAD
-**Use this image for:**
-- Production deployments
-- Full feature access including the Management UI
-- Best compatibility and support
-
-### Native Image (Deprecated)
-
-**Image:** `ghcr.io/carcheky/janitorr:native-stable`
-
-- ❌ **Does NOT include Management UI**
-- ⚠️ Deprecated as of v1.9.0
-- Lower memory footprint (~100MB less)
-- Faster startup time
-- Limited Spring Boot feature support
-
-**Important:** The native image excludes the Management UI due to GraalVM native image compilation limitations. If you need the UI, use the JVM image.
-
-### Choosing the Right Image
-
-| Feature | JVM Image | Native Image |
-|---------|-----------|--------------|
-| Management UI | ✅ Yes | ❌ No |
-| Memory Usage | 256MB recommended | ~150MB |
-| Startup Time | 10-30s | 2-5s |
-| Status | ✅ Supported | ⚠️ Deprecated |
-| Recommended | ✅ Yes | ❌ No |
-
-**Migration from Native to JVM:**
-
-If you're currently using the native image and want the Management UI:
-
-1. Change the image in docker-compose.yml:
-   ```yaml
-   # Old (native)
-   image: ghcr.io/carcheky/janitorr:native-stable
-   
-   # New (JVM)
-   image: ghcr.io/carcheky/janitorr:jvm-stable
+
+1. **Check if UI is enabled:**
+   ```bash
+   docker logs janitorr | grep "Management UI"
    ```
-
-2. Remove `SPRING_CONFIG_ADDITIONAL_LOCATION` if present (not needed for JVM image)
-
-3. Increase memory limit:
-   ```yaml
-   mem_limit: 256M  # Increase from lower value
-   ```
-
-4. Restart the container:
-   ```bash
-   docker-compose pull
-   docker-compose up -d
-   ```
-
-5. Access the UI at `http://<host>:8978/`
-=======
+   Should show: `Management UI is ENABLED`
+
 2. **Verify the port mapping:**
    - Default port is `8978`
    - Check your port mapping in docker-compose.yml
@@ -681,42 +360,25 @@
 1. Update to the latest image: `ghcr.io/carcheky/janitorr:jvm-stable`
 2. Restart your container: `docker-compose restart janitorr`
 3. Clear browser cache and reload
->>>>>>> 0dd2d297
-
-## Environment Variables
-
-The Management UI uses the same port as the main application.
-
-**Required variables:**
+
+### How to Disable the UI
+
+To run Janitorr without the Management UI:
+
+**Method 1 - Environment Variable:**
 ```yaml
 environment:
-  - THC_PATH=/health    # Health check endpoint
-  - THC_PORT=8081       # Health check port
-```
-
-**Port configuration:**
-
-The UI port is configured in `application.yml`:
-```yaml
-server:
-  port: 8978  # Change this to use a different port
-```
-
-Map it in docker-compose.yml:
-```yaml
-ports:
-  - "8978:8978"  # host_port:container_port
-```
-
-To use a different host port (e.g., 9000) while keeping container port 8978:
-```yaml
-ports:
-  - "9000:8978"  # Access UI at http://localhost:9000/
-```
-
-## Additional Resources
-
-- [Configuration Guide](docs/wiki/en/Configuration-Guide.md) - Detailed configuration options
-- [Docker Compose Setup](docs/wiki/en/Docker-Compose-Setup.md) - Complete deployment guide
-- [Troubleshooting](docs/wiki/en/Troubleshooting.md) - General troubleshooting
-- [FAQ](docs/wiki/en/FAQ.md) - Frequently asked questions+  - JANITORR_UI_ENABLED=false
+```
+
+**Method 2 - Configuration File:**
+```yaml
+management:
+  ui:
+    enabled: false
+```
+
+After disabling, you'll see in logs:
+```
+INFO - Management UI is DISABLED by configuration (management.ui.enabled=false)
+```
