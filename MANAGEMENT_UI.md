# Janitorr Management UI ✅

## ✨ Status: Fully Functional and Ready to Use!

**The Janitorr Management UI is completely functional and available in all JVM images!**

![Management UI Status](https://img.shields.io/badge/Status-✅%20Working%20Perfectly-brightgreen.svg?style=for-the-badge)

## Overview

The Janitorr Management UI provides a **fully functional** web-based interface to monitor and manually trigger cleanup functions. This powerful tool allows administrators to:

- **View real-time analytics**: Dashboard with cleanup statistics, charts, and visualizations
- **Monitor system metrics**: Track total files deleted, space freed, and media type distribution
- **View the current system status and configuration**
- **Manually trigger any of the three cleanup schedules on-demand**
- **Monitor which cleanups have been executed**
- **See real-time feedback on cleanup operations**

## Accessing the UI ✅

**The Management UI is working and accessible!**

Once Janitorr is running, access the management UI by navigating to:

```
http://<janitorr-host>:<port>/
```

For example, if running locally on port 8978 (default):
```
http://localhost:8978/
```

**Status:** All endpoints are functional and returning correct data!

- ✅ Main UI: `http://localhost:8978/`
- ✅ API Status: `http://localhost:8978/api/management/status`
- ✅ Manual Cleanups: Available via UI buttons

## Configuration

### Enabling/Disabling the UI

The Management UI can be controlled through configuration:

**Via application.yml:**
```yaml
management:
  ui:
    enabled: true  # Set to false to disable the UI
```

**Via environment variable (recommended for Docker):**
```yaml
environment:
  - JANITORR_UI_ENABLED=true  # Set to false to disable
```

**Via Spring Boot command line:**
```bash
java -jar janitorr.jar --management.ui.enabled=true
```

### Configuration Variables

| Variable | Default | Description |
|----------|---------|-------------|
| `JANITORR_UI_ENABLED` | `true` | Enable/disable the Management UI |
| `SERVER_PORT` | `8080` | Internal port for the application |
| `MANAGEMENT_ENDPOINTS_WEB_EXPOSURE_INCLUDE` | `health,info,management` | Which endpoints to expose |
| `SPRING_PROFILES_ACTIVE` | - | Spring Boot profiles to activate |

### Startup Logging

Janitorr logs the UI status on startup:

```
INFO - Management UI is ENABLED and available at http://localhost:8080/
INFO - Management API endpoints available at http://localhost:8080/api/management/
```

Or when disabled:
```
INFO - Management UI is DISABLED by configuration (management.ui.enabled=false)
```

### Docker Compose Example

**✅ Working Configuration (JVM Image - Recommended):**
```yaml
services:
  janitorr:
    image: ghcr.io/carcheky/janitorr:jvm-stable  # Also works: jvm-main for latest
    environment:
      - JANITORR_UI_ENABLED=true  # UI enabled by default
    ports:
      - "8978:8978"  # Expose UI port - Access at http://localhost:8978/
    volumes:
      - /appdata/janitorr/config/application.yml:/config/application.yml
      - /appdata/janitorr/logs:/logs
      - /share_media:/data
```

**After starting:** Navigate to `http://localhost:8978/` to access the Management UI!

**With UI disabled:**
```yaml
services:
  janitorr:
    image: ghcr.io/carcheky/janitorr:jvm-stable
    environment:
      - JANITORR_UI_ENABLED=false
    # No need to expose port 8080 if UI is disabled
```

## Features ✅

**All features are working perfectly!**

<<<<<<< HEAD
### Dashboard Analytics

The dashboard provides real-time analytics and visualizations of cleanup operations:

#### Quick Stats Cards
- **Total Files Deleted**: Cumulative count of all deleted files
- **Space Freed**: Total disk space recovered (displayed in GB)
- **Movies Cleaned**: Number of movies removed
- **Shows Cleaned**: Number of TV shows removed

#### Cleanup Activity Chart
A dual-axis bar chart showing:
- Files deleted per day (left axis)
- Space freed per day in GB (right axis)
- Shows the last 30 cleanup events aggregated by date

#### Media Type Distribution Chart
A doughnut chart displaying:
- Breakdown of deletions by media type (movies, shows, episodes)
- Visual representation of cleanup patterns

**Note:** Dashboard data is stored in-memory and will reset on application restart. Charts auto-refresh every 30 seconds.

### System Status
=======
### System Status ✅
>>>>>>> 9b902b1f

The status section displays:

- **Dry Run Mode**: Shows if Janitorr is running in dry-run mode (no actual deletions) ✅
- **Run Once Mode**: Indicates if Janitorr will exit after completing all cleanups ✅
- **Media Deletion**: Status of media-based cleanup (enabled/disabled) ✅
- **Tag-Based Deletion**: Status of tag-based cleanup (enabled/disabled) ✅
- **Episode Deletion**: Status of episode cleanup (enabled/disabled) ✅

Status is automatically refreshed every 30 seconds, or you can manually refresh using the "Refresh Status" button.

### Manual Cleanup Actions ✅

Three cleanup actions are available and **working perfectly**:

#### 1. Media Cleanup ✅
Cleans up movies and TV shows based on configured age and disk space thresholds.

#### 2. Tag-Based Cleanup ✅
Cleans up media based on configured tags and expiration schedules.

#### 3. Episode Cleanup ✅
Cleans up individual episodes of shows tagged for episode-based cleanup, based on age and maximum episode count.

Each action shows:
- A description of what the cleanup does ✅
- The last run status (Completed/Not yet) ✅
- A button to manually trigger the cleanup ✅

### Execution Feedback ✅

When you trigger a cleanup:
1. The button shows "Running..." and is disabled during execution ✅
2. A success or error message appears at the bottom of the page ✅
3. The status is automatically refreshed after completion ✅
4. The "Last Run" status is updated ✅

## API Endpoints ✅

**All API endpoints are fully functional and tested!**

The UI communicates with these REST API endpoints:

### GET /api/management/status
Returns the current system status and configuration.

**Working Example:**
```bash
curl http://localhost:8978/api/management/status
```

**Successful Response:**
```json
{
  "dryRun": true,
  "runOnce": false,
  "mediaDeletionEnabled": true,
  "tagBasedDeletionEnabled": true,
  "episodeDeletionEnabled": false,
  "hasMediaCleanupRun": true,
  "hasTagBasedCleanupRun": false,
  "hasWeeklyEpisodeCleanupRun": false,
  "timestamp": 1234567890
}
```

### GET /api/management/metrics/summary
Returns summary statistics for all cleanup operations.

**Response:**
```json
{
  "totalFilesDeleted": 150,
  "totalSpaceFreed": 50000000000,
  "totalSpaceFreedGB": "46.57",
  "mediaTypeCounts": {
    "movies": 50,
    "shows": 30,
    "episodes": 70
  },
  "timestamp": 1234567890
}
```

### GET /api/management/metrics/cleanup-history
Returns the cleanup history events (last 100 events).

**Response:**
```json
{
  "events": [
    {
      "timestamp": "2024-01-15T10:30:00",
      "type": "movies",
      "filesDeleted": 5,
      "spaceFreed": 15000000000
    }
  ],
  "timestamp": 1234567890
}
```

### GET /api/management/metrics/media-types
Returns media type distribution.

**Response:**
```json
{
  "distribution": {
    "movies": 50,
    "shows": 30,
    "episodes": 70
  },
  "timestamp": 1234567890
}
```

### POST /api/management/cleanup/media
Manually triggers the media cleanup schedule.

**Working Example:**
```bash
curl -X POST http://localhost:8978/api/management/cleanup/media
```

**Successful Response:**
```json
{
  "success": true,
  "message": "Media cleanup completed successfully",
  "timestamp": 1234567890
}
```

### POST /api/management/cleanup/tag-based
Manually triggers the tag-based cleanup schedule.

**Working Example:**
```bash
curl -X POST http://localhost:8978/api/management/cleanup/tag-based
```

### POST /api/management/cleanup/episodes
Manually triggers the episode cleanup schedule.

**Working Example:**
```bash
curl -X POST http://localhost:8978/api/management/cleanup/episodes
```

## Notes

- Manual triggers execute the same cleanup logic as the scheduled runs
- All cleanup operations respect the configured dry-run mode
- Cleanup operations are logged in the Janitorr logs
- Multiple cleanup operations can be triggered in sequence, but each must complete before starting the next
- The UI is excluded from the "leyden" profile (used for AOT cache compilation)

### Important: Spring Boot Profiles

**The Management UI will not be available if the `leyden` profile is active at runtime.**

The `leyden` profile is only used during Docker image builds for AOT cache generation. If you encounter 404 errors when accessing the Management UI or API endpoints:

1. Check that `SPRING_PROFILES_ACTIVE` environment variable does NOT include `leyden`
2. Remove `leyden` from your docker-compose.yml if present
3. Restart the container

**Default behavior (recommended):** Do not set `SPRING_PROFILES_ACTIVE` at all, which ensures the Management UI is enabled.

## Security Considerations

- The management UI has no authentication by default
- Consider using a reverse proxy with authentication if exposing to the internet
- The UI only provides read access to configuration and the ability to trigger cleanups
- No configuration changes can be made through the UI (configuration is read-only)

## Troubleshooting

### UI Not Accessible

**Note:** The Management UI is fully functional in the latest releases. If you cannot access it, please verify your configuration.

If you cannot access the Management UI:

1. **Check if UI is enabled:**
   ```bash
   docker logs janitorr | grep "Management UI"
   ```
   Should show: `Management UI is ENABLED`

2. **Verify the port mapping:**
   - Default port is `8978`
   - Check your port mapping in docker-compose.yml
   - Verify `SERVER_PORT` environment variable if you changed it

3. **Check the Docker image:**
   - Use `ghcr.io/carcheky/janitorr:jvm-stable` or `jvm-main`
   - Ensure you're not using an old image version
   
4. **Verify you can access the container:**
   ```bash
   curl http://localhost:8978/api/management/status
   ```
   Should return JSON with system status.

### Common Issues (Now Resolved!) ✅

The following issues have been **fixed in current releases**:

- ✅ **404 on root path** - FIXED: Root controller now properly forwards to index.html
- ✅ **404 on API endpoints** - FIXED: All management API endpoints working
- ✅ **Static resources not loading** - FIXED: CSS, JS, and HTML properly served

**If you're experiencing these issues:**
1. Update to the latest image: `ghcr.io/carcheky/janitorr:jvm-stable`
2. Restart your container: `docker-compose restart janitorr`
3. Clear browser cache and reload

### How to Disable the UI

To run Janitorr without the Management UI:

**Method 1 - Environment Variable:**
```yaml
environment:
  - JANITORR_UI_ENABLED=false
```

**Method 2 - Configuration File:**
```yaml
management:
  ui:
    enabled: false
```

After disabling, you'll see in logs:
```
INFO - Management UI is DISABLED by configuration (management.ui.enabled=false)
```
<|MERGE_RESOLUTION|>--- conflicted
+++ resolved
@@ -118,7 +118,6 @@
 
 **All features are working perfectly!**
 
-<<<<<<< HEAD
 ### Dashboard Analytics
 
 The dashboard provides real-time analytics and visualizations of cleanup operations:
@@ -143,9 +142,6 @@
 **Note:** Dashboard data is stored in-memory and will reset on application restart. Charts auto-refresh every 30 seconds.
 
 ### System Status
-=======
-### System Status ✅
->>>>>>> 9b902b1f
 
 The status section displays:
 
